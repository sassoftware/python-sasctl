--- conflicted
+++ resolved
@@ -97,17 +97,12 @@
             Python score code wrapped in DS2 and prepared for CAS scoring or publishing.
         'dmcas_packagescorecode.sas' (for SAS Viya 3.5 models)
             Python score code wrapped in DS2 and prepared for SAS Microanalyic Service scoring or publishing.
-<<<<<<< HEAD
         '''       
         # Check if binary string model
         if binaryString is not None:
             isBinaryString = True
         else:
             isBinaryString = False
-=======
-        '''
-
->>>>>>> 2d49be95
         # Call REST API to check SAS Viya version
         isViya35 = (platform_version() == '3.5')
 
@@ -153,16 +148,11 @@
                 cls.pyFile.write('''\
 import h2o
 import gzip, shutil, os''')
-<<<<<<< HEAD
             # For binary string models, include the necessary packages
             if isBinaryString:
                 cls.pyFile.write('''\
 import codecs''')
             # Import math for imputation; pickle for serialized models; pandas for data management; numpy for computation    
-=======
-            # Import math for imputation; pickle for serialized models; pandas for data management; numpy for
-            # computation
->>>>>>> 2d49be95
             cls.pyFile.write('''\n
 import math
 import pickle
@@ -184,15 +174,11 @@
 h2o.init()''')
 
             # For each case of SAS Viya version and H2O model or not, load the model file as variable _thisModelFit
-<<<<<<< HEAD
             if isBinaryString:
                 cls.pyFile.write('''\n
 binaryString = """{binaryString}"""
 _thisModelFit = pickle.loads(codecs.decode(binaryString.encode(), 'base64'))'''.format(binaryString=binaryString))
             elif (isViya35 and isH2OModel and not isBinaryModel):
-=======
-            if isViya35 and isH2OModel:
->>>>>>> 2d49be95
                 cls.pyFile.write('''\n
 with gzip.open('/models/resources/viya/{modelID}/{modelFileName}', 'r') as fileIn, open('/models/resources/viya/{
 modelID}/{modelZipFileName}', 'wb') as fileOut:
@@ -207,12 +193,9 @@
                 cls.pyFile.write('''\n
 with open('/models/resources/viya/{modelID}/{modelFileName}', 'rb') as _pFile:
     _thisModelFit = pickle.load(_pFile)'''.format(modelID=modelID, modelFileName=modelFileName))
-<<<<<<< HEAD
             elif isViya35 and isBinaryModel:
                 cls.pyFile.write('''\n
 _thisModelFit = h2o.load_model('/models/resources/viya/{modelID}/{modelFileName}')'''.format(modelID=modelID, modelFileName=modelFileName))
-=======
->>>>>>> 2d49be95
             elif not isViya35 and not isH2OModel:
                 cls.pyFile.write('''\n
 with open(settings.pickle_path + '{modelFileName}', 'rb') as _pFile:
@@ -227,29 +210,16 @@
     shutil.copyfileobj(fileIn, fileOut)
 os.chmod(settings.pickle_path + '{modelZipFileName}', 0o777)
 _thisModelFit = h2o.import_mojo(settings.pickle_path + '{modelZipFileName}')'''.format(modelFileName=modelFileName,
-<<<<<<< HEAD
                                                                                        modelZipFileName=modelFileName[:-4] + 'zip'))
             # Create the score function with variables from the input dataframe provided and create the output variable line for SAS Model Manager
-=======
-                                                                                       modelZipFileName=modelFileName[
-                                                                                                        :-4] + 'zip'))
-            # Create the score function with variables from the input dataframe provided and create the output
-            # variable line for SAS Model Manager
->>>>>>> 2d49be95
             cls.pyFile.write('''\n
 def score{modelPrefix}({inputVarList}):
     "Output: {metrics}"'''.format(modelPrefix=modelPrefix,
                                   inputVarList=', '.join(inputVarList),
                                   metrics=', '.join(metrics)))
-<<<<<<< HEAD
             # As a check for missing model variables, run a try/except block that reattempts to load the model in as a variable
             if binaryString is None:
                 cls.pyFile.write('''\n
-=======
-            # As a check for missing model variables, run a try/except block that reattempts to load the model in as
-            # a variable
-            cls.pyFile.write('''\n
->>>>>>> 2d49be95
     try:
         _thisModelFit
     except NameError:\n''')
@@ -271,12 +241,9 @@
                 elif not isViya35 and isH2OModel:
                     cls.pyFile.write('''
         _thisModelFit = h2o.import_mojo(settings.pickle_path + '{}')'''.format(modelFileName[:-4] + 'zip'))
-<<<<<<< HEAD
                 elif not isViya35 and isBinaryModel:
                     cls.pyFile.write('''\n
         _thisModelFit = h2o.load_model(settings.pickle_path + '{}')'''.format(modelFileName=modelFileName))
-=======
->>>>>>> 2d49be95
 
             if missingValues:
                 # For each input variable, impute for missing values based on variable dtype
@@ -310,10 +277,6 @@
                                                         otherVariable)
                         newVarList.remove(inputVarList[i])
                         newVarList.extend(tempVar)
-<<<<<<< HEAD
-=======
-
->>>>>>> 2d49be95
             # For non-H2O models, insert the model into the provided predictMethod call
             if not isH2OModel:
                 predictMethod = predictMethod.format('_thisModelFit', 'inputArray')
@@ -372,18 +335,11 @@
                 cls.pyFile.write('''\n
     {} = float(prediction[1][2])
     {} = prediction[1][0]'''.format(metrics[0], metrics[1]))
-<<<<<<< HEAD
             
             metricsList = ', '.join(metrics)
             cls.pyFile.write('''\n
     return({})'''.format(metricsList))
         
-=======
-
-            cls.pyFile.write('''\n
-    return({}, {})'''.format(metrics[0], metrics[1]))
-
->>>>>>> 2d49be95
         # For SAS Viya 3.5, the model is first registered to SAS Model Manager, then the model UUID can be
         # added to the score code and reuploaded to the model file contents
         if isViya35:
