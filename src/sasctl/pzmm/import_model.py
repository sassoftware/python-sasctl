--- conflicted
+++ resolved
@@ -298,16 +298,12 @@
         overwrite_project_properties : bool, optional
             Set whether the project properties should be overwritten when attempting to
             import the model. The default value is False.
-<<<<<<< HEAD
-        **kwargs
-=======
         target_index : int, optional
             Sets the index of success for a binary model. If target_values are given, this
             index should match the index of the target outcome in target_values. If target_values
             are not given, this index should indicate whether the the target probability variable
             is the first or second variable returned by the model. The default value is 1.
-        kwargs : dict, optional
->>>>>>> ae0639e2
+        **kwargs
             Other keyword arguments are passed to the following function:
             :meth:`.ScoreCode.write_score_code`
             
