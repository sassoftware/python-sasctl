--- conflicted
+++ resolved
@@ -112,7 +112,9 @@
                                  server=server,
                                  filter='eq($primary,name, "%s")' % name)
 
-<<<<<<< HEAD
+        if tables:
+            return tables[0]
+
         if len(tables) > 0:
             return tables.pop()
 
@@ -180,8 +182,4 @@
                        files={
                            name: file
                        })
-        return tbl
-=======
-        if tables:
-            return tables[0]
->>>>>>> 0a2ccded
+        return tbl