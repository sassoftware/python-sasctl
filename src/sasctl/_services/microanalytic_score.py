#!/usr/bin/env python
# encoding: utf-8
#
# Copyright © 2019, SAS Institute Inc., Cary, NC, USA.  All Rights Reserved.
# SPDX-License-Identifier: Apache-2.0

"""A stateless, memory-resident, high-performance program execution service."""

import re
from collections import OrderedDict
from math import isnan

from .service import Service


class MicroAnalyticScore(Service):
    """Micro Analytic Service (MAS) client."""

    _SERVICE_ROOT = '/microanalyticScore'

    @classmethod
    def is_uuid(cls, id_):
        """Check if the ID appears to be a valid MAS id.

        Indicates whether `id` appears to be a correctly formatted ID.  Does
        **not** check whether a module with `id` actually exists.

        Parameters
        ----------
        id_ : str

        Returns
        -------
        bool

        Notes
        -----
        Overrides the :meth:`Service.is_uuid` method since MAS modules do
        not currently use IDs that are actually UUIDs.

        """
        # Anything that consists of only numbers, lowercase letters,
        # and underscores, and does not start with a number, looks like a
        # MAS id.
        return re.match('^[_a-z][_a-z0-9]+$', id_) is not None

    list_modules, get_module, update_module, delete_module = Service._crud_funcs(
        '/modules', 'module'
    )

    @classmethod
    def get_module_step(cls, module, step):
        """Details of a single step in a given module.

        Parameters
        ----------
        module : str or dict
            Name, id, or dictionary representation of a module
        step : str
            Name of the step

        Returns
        -------
        RestObj

        """
        module = cls.get_module(module)

        r = cls.get('/modules/{}/steps/{}'.format(module.id, step))
        return r

    @classmethod
    def list_module_steps(cls, module):
        """List all steps defined for a module.

        Parameters
        ----------
        module : str or dict
            Name, id, or dictionary representation of a module

        Returns
        -------
        list
            List of :class:`.RestObj` instances representing each step.

        """
        module = cls.get_module(module)

        steps = cls.get('/modules/{}/steps'.format(module.id))
        return steps if isinstance(steps, list) else [steps]

    @classmethod
    def execute_module_step(cls, module, step, return_dict=True, **kwargs):
        """Call a module step with the given parameters.

        Parameters
        ----------
        module : str or dict
            Name, id, or dictionary representation of a module
        step : str
            Name of the step
        return_dict : bool, optional
            Whether the results should be returned as a dictionary instead
            of a tuple
        kwargs : any
            Passed as arguments to the module step

        Returns
        -------
        any
            Results of the step execution.  Returned as a dictionary if
            `return_dict` is True, otherwise returned as a tuple if more
            than one value is returned, otherwise the single value.

        """
        module_name = module.name if hasattr(module, 'name') else str(module)
        module = cls.get_module(module)

        if module is None:
            raise ValueError("Module '{}' was not found.".format(module_name))
        module = module.id
        step = step.id if hasattr(step, 'id') else step

        # Make sure all inputs are JSON serializable
        # Common types such as numpy.int64 and numpy.float64 are NOT
        # serializable
        for k in kwargs:
            type_name = type(kwargs[k]).__name__
            if type_name == 'float64':
                kwargs[k] = float(kwargs[k])
            elif type_name == 'int64':
                kwargs[k] = int(kwargs[k])

        body = {'inputs': [{'name': k, 'value': v} for k, v in kwargs.items()]}

        # Convert NaN to None (null) before calling MAS
        for i in body['inputs']:
            try:
                if isnan(i['value']):
                    i['value'] = None
            except TypeError:
                pass

        r = cls.post('/modules/{}/steps/{}'.format(module, step), json=body)

        # Convert list of name/value pair dictionaries to single dict
        outputs = OrderedDict()
        for output in r.get('outputs', []):
            k, v = output['name'], output.get('value')

            # Remove padding from CHAR columns
            if isinstance(v, str):
                v = v.strip()

            outputs[k] = v

        if return_dict:
            # Return results as k=v pairs
            return outputs

        # Return only the values, as if calling another Python function.
        outputs = tuple(outputs.values())
        if len(outputs) == 1:
            return outputs[0]
        return outputs

<<<<<<< HEAD
    def create_module(
        self,
        name=None,
        description=None,
        source=None,
        language='python',
        scope='public',
    ):
=======
    @classmethod
    def create_module(cls, name=None, description=None, source=None,
                      language='python', scope='public'):
>>>>>>> edeff5c5
        """Create a new module in MAS.

        Parameters
        ----------
        name : str
        description : str
        source : str
        language : str { 'python', 'ds2' }
        scope : str { 'public', 'private' }

        Returns
        -------
        RestObj

        """
        if source is None:
            raise ValueError('The `source` parameter is required.')
        source = str(source)

        if language == 'python':
            t = 'text/x-python'
        elif language == 'ds2':
            t = 'text/vnd.sas.source.ds2'
        else:
            raise ValueError('Unrecognized source code language `%s`.' % language)

        data = {
            'id': name,
            'type': t,
            'description': description,
            'source': source,
            'scope': scope,
        }

        r = cls.post('/modules', json=data)
        return r

    @classmethod
    def define_steps(cls, module):
        """Map MAS steps to Python methods.

        Defines python methods on a module that automatically call the
        corresponding MAS steps.

        Parameters
        ----------
        module : str or dict
            Name, id, or dictionary representation of a module

        Returns
        -------
        RestObj
            The module with additional methods defined.

        """
        import types

        module = cls.get_module(module)

        # Define a method for each step of the module
        for id_ in module.get('stepIds', []):
            step = cls.get_module_step(module, id_)

            # Method should have an argument for each parameter of the step
            arguments = [k['name'] for k in step.get('inputs', [])]
            arg_types = [k['type'] for k in step.get('inputs', [])]

            # Format call to execute_module_step()
            call_params = ['{arg}={arg}'.format(arg=a) for a in arguments]

            # Set type hints for the function
            type_string = '    # type: ({})'.format(', '.join(arg_types))

            # Method signature
            # Default all params to None to allow method(DataFrame) execution
            input_params = [a for a in arguments] + ['**kwargs']
            method_name = '_%s_%s' % (module.id, step.id)
            signature = 'def %s(%s):' % (method_name, ', '.join(input_params))

            # If the module step takes arguments, then we perform a number
            # of additional checks to make the allowed input as wide as possible
            if arguments:
                # Perform some initial checks to see if the input is a Numpy array
                # or a Pandas DataFrame.  Each will be handled separately.
                arg_checks = [
                    'first_input = %s' % arguments[0],
                    'first_input_type = str(type(first_input))',
                    'try:',
                    '    import pandas as pd',
                    '    if isinstance(first_input, pd.DataFrame):',
                    '        assert first_input.shape[0] == 1',
                    '        first_input = first_input.iloc[0]',
                    '    is_pandas = isinstance(first_input, pd.Series)',
                    'except ImportError:',
                    '    is_pandas = False',
                    'try:',
                    '    import numpy as np',
                    '    is_numpy = isinstance(first_input, np.ndarray)',
                    'except ImportError:',
                    '    is_numpy = False',
                    'if is_pandas:',
                    '    assert len(first_input.shape) == 1',
                    '    for k in first_input.keys():',
                ]

                for arg in arguments:
                    arg_checks.append("        if k.lower() == '%s':" % arg.lower())
                    arg_checks.append("            %s = first_input[k]" % arg)
                    arg_checks.append("            continue")

                arg_checks.extend(
                    [
                        'elif is_numpy:',
                        '    if len(first_input.shape) > 1:',
                        '        assert first_input.shape[0] == 1',
                        '    first_input = first_input.ravel()',
                    ]
                )

                for i, arg in enumerate(arguments):
                    arg_checks.append('    %s = first_input[%d]' % (arg, i))

                # MAS always lower-cases variable names
                # Since the original Python variables may have a different case,
                # allow kwargs to be used to input alternative caps
                arg_checks.append('else:')
                arg_checks.append('    for k in kwargs.keys():')
                for arg in arguments:
                    arg_checks.append("        if k.lower() == '%s':" % arg.lower())
                    arg_checks.append("            %s = kwargs[k]" % arg)
                    arg_checks.append("            continue")

                # MAS does not attempt any type conversions, so int, decimal, etc
                # needs to be exactly typed or the call will fail.  Cast everything
                # just to be sure.
                for arg, arg_type in zip(arguments, arg_types):
                    if arg_type == 'decimal':
                        arg_checks.append('%s = float(%s)' % (arg, arg))
                    elif arg_type == 'integer':
                        arg_checks.append('%s = int(%s)' % (arg, arg))
            else:
                arg_checks = []

            # Full method source code
            # Drops 'rc' and 'msg' from return values
            code = (
                signature,
                type_string,
                '    """Execute step \'%s\' of module \'%s\'."""' % (step, module),
                '\n'.join('    %s' % a for a in arg_checks),
                '    r = execute_module_step(%s)'
                % ', '.join(['module', 'step'] + call_params),
                '    r.pop("rc", None)',
                '    r.pop("msg", None)',
                '    if len(r) == 1:',
                '        return r.popitem()[1]',
                '    return tuple(v for v in r.values())',
            )

            code = '\n'.join(code)
<<<<<<< HEAD
            self.log.debug(
                "Generated code for step '%s' of module '%s':\n%s", id_, module, code
            )
            compiled = compile(code, '<string>', 'exec')

            env = globals().copy()
            env.update(
                {
                    'execute_module_step': self.execute_module_step,
                    'module': module,
                    'step': step,
                }
            )

            func = types.FunctionType(
                compiled.co_consts[0], env, argdefs=tuple(None for x in arguments)
            )
=======
            cls.log.debug("Generated code for step '%s' of module '%s':\n%s",
                          id_, module, code)
            compiled = compile(code, '<string>', 'exec')

            env = globals().copy()
            env.update({'execute_module_step': cls.execute_module_step,
                        'module': module,
                        'step': step})

            func = types.FunctionType(compiled.co_consts[0],
                                      env,
                                      argdefs=tuple(None for x in arguments))
>>>>>>> edeff5c5

            setattr(module, step.id, func)

        return module<|MERGE_RESOLUTION|>--- conflicted
+++ resolved
@@ -164,7 +164,7 @@
             return outputs[0]
         return outputs
 
-<<<<<<< HEAD
+    @classmethod
     def create_module(
         self,
         name=None,
@@ -173,11 +173,6 @@
         language='python',
         scope='public',
     ):
-=======
-    @classmethod
-    def create_module(cls, name=None, description=None, source=None,
-                      language='python', scope='public'):
->>>>>>> edeff5c5
         """Create a new module in MAS.
 
         Parameters
@@ -209,7 +204,7 @@
             'type': t,
             'description': description,
             'source': source,
-            'scope': scope,
+            'scope': scope
         }
 
         r = cls.post('/modules', json=data)
@@ -338,8 +333,7 @@
             )
 
             code = '\n'.join(code)
-<<<<<<< HEAD
-            self.log.debug(
+            cls.log.debug(
                 "Generated code for step '%s' of module '%s':\n%s", id_, module, code
             )
             compiled = compile(code, '<string>', 'exec')
@@ -347,29 +341,15 @@
             env = globals().copy()
             env.update(
                 {
-                    'execute_module_step': self.execute_module_step,
+                    'execute_module_step': cls.execute_module_step,
                     'module': module,
-                    'step': step,
+                    'step': step
                 }
             )
 
             func = types.FunctionType(
                 compiled.co_consts[0], env, argdefs=tuple(None for x in arguments)
             )
-=======
-            cls.log.debug("Generated code for step '%s' of module '%s':\n%s",
-                          id_, module, code)
-            compiled = compile(code, '<string>', 'exec')
-
-            env = globals().copy()
-            env.update({'execute_module_step': cls.execute_module_step,
-                        'module': module,
-                        'step': step})
-
-            func = types.FunctionType(compiled.co_consts[0],
-                                      env,
-                                      argdefs=tuple(None for x in arguments))
->>>>>>> edeff5c5
 
             setattr(module, step.id, func)
 
