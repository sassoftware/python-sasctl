#!/usr/bin/env python
# encoding: utf-8
#
# Copyright © 2019, SAS Institute Inc., Cary, NC, USA.  All Rights Reserved.
# SPDX-License-Identifier: Apache-2.0


from .service import Service
from ..core import uri_as_str


class TextCategorization(Service):
    """Categorizes natural language text documents according to a prebuilt or
    user-defined model.
    """

    _SERVICE_ROOT = '/categorization'

<<<<<<< HEAD
    def categorize(
        self,
        documents,
        model,
        caslib=None,
        id_column=None,
        text_column=None,
        description=None,
        output_postfix=None,
    ):
=======
    @classmethod
    def categorize(cls,
                   documents,
                   model,
                   caslib=None,
                   id_column=None,
                   text_column=None,
                   description=None,
                   output_postfix=None):
>>>>>>> edeff5c5
        """

        Parameters
        ----------
        documents : str or dict or list_like:
            Documents to parse.  May be either the URI to a CAS table where the
            documents are currently stored, or an iterable of strings
            containing the documents' text.
        model : str or dict
            URI of a CAS table that contains one or more category model
            binaries.
        caslib : str or dict, optional
            URI of a caslib in which the documents will be stored.  Required if
            `documents` is a list of strings.
        id_column : str, optional
            The column in `documents` that contains a unique id for each
            document.  Required if `documents` is a CAS table URI.
        text_column : str, optional
            The column in `documents` that contains the document text to
            categorize.
            Required if `documents` is a CAS table URI.
        description : str, optional
            Description to add to the text categorization job.
        output_postfix : str, optional
            Text to be added to the end of all output table names.

        Returns
        -------
        RestObj
            The submitted job

        See Also
        --------
        :meth:`cas_management.get_caslib <.CASManagement.get_caslib>`
        :meth:`cas_management.get_table <.CASManagement.get_table>`

        """
        if documents is None:
            raise TypeError('`documents` cannot be None.')

        url = '/jobs'

        if isinstance(documents, (dict, str)):
            # Input is caslib
            data = {
                'inputUri': uri_as_str(documents),
                'documentIdVariable': id_column,
                'textVariable': text_column,
                'version': 1,
            }
            headers = {
                'Content-Type': 'application/vnd.sas.text.categorization.job.request+json',
                'Accept': 'application/vnd.sas.text.categorization.job+json',
            }
        else:
            # Input is inline documents
            data = {
                'caslibUri': uri_as_str(caslib),
                'documents': documents,
                'version': 1,
            }
            url += '#data'
            headers = {
                'Content-Type': 'application/vnd.sas.text.categorization.job.request.documents+json',
                'Accept': 'application/vnd.sas.text.categorization.job+json',
            }

        data.update(
            {
                'description': description,
                'modelUri': uri_as_str(model),
                'outputTableNamePostfix': output_postfix,
            }
        )

        # Optional fields are not ignored if None. Explicitly remove before sending
        for k in list(data.keys()):
            if data[k] is None:
                del data[k]

        return cls.post(url, json=data, headers=headers)<|MERGE_RESOLUTION|>--- conflicted
+++ resolved
@@ -16,18 +16,6 @@
 
     _SERVICE_ROOT = '/categorization'
 
-<<<<<<< HEAD
-    def categorize(
-        self,
-        documents,
-        model,
-        caslib=None,
-        id_column=None,
-        text_column=None,
-        description=None,
-        output_postfix=None,
-    ):
-=======
     @classmethod
     def categorize(cls,
                    documents,
@@ -37,7 +25,6 @@
                    text_column=None,
                    description=None,
                    output_postfix=None):
->>>>>>> edeff5c5
         """
 
         Parameters
