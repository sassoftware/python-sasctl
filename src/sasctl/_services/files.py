#!/usr/bin/env python
# encoding: utf-8
#
# Copyright © 2019, SAS Institute Inc., Cary, NC, USA.  All Rights Reserved.
# SPDX-License-Identifier: Apache-2.0

import os
from pathlib import Path

from sasctl.utils.cli import sasctl_command

from .folders import Folders
from .service import Service


class Files(Service):
    """The Files API provides persistence and retrieval of files, such as
    documents, attachments, and reports.

    The file can be associated with the URI of another identifiable object
    (for example, a parentUri). Every file must have an assigned content type
    and name. Files can be retrieved individually by using the file's
    identifier or as a list of files by using a parentUri. Each file has its
    content stream associated with it.  After creation, the metadata that is
    associated with the file or the actual content can be updated. A single
    file can be deleted by using a specific ID. Multiple files can be deleted
    by specifying a parentUri.  A file can be uploaded via raw request or
    multipart form request.
    """

    _SERVICE_ROOT = "/files"

    list_files, get_file, update_file, delete_file = Service._crud_funcs(
        "/files", "file"
    )

    @classmethod
    @sasctl_command("files", "create")
    def create_file(cls, file, folder=None, filename=None, expiration=None):
        """Create a new file on the server by uploading a local file.

        Parameters
        ----------
<<<<<<< HEAD
        file : str or io.BytesIO
=======
        file : str, pathlib.Path, or file_like
>>>>>>> ae0639e2
            Path to the file to upload or a file-like object.
        folder : str or dict, optional
            Name or folder information as returned by :meth:`.get_folder`.
        filename : str, optional
            Name to assign to the uploaded file.  Defaults to the filename if `file` is a path, otherwise required.
        expiration : datetime.datetime, optional
            A timestamp that indicates when to expire the file.  Defaults to no expiration.

        Returns
        -------
        RestObj
            A dictionary containing the file attributes.

        """
        if isinstance(file, (str, Path)):
            filename = filename or Path(file).name

            with open(file, "rb") as f:
                file = f.read()
        else:
            if filename is None:
                raise ValueError(
                    "`filename` must be specified if `file` is not a path."
                )

            file = file.read()

        params = {}

        if folder is not None:
            _folder = Folders().get_folder(folder)

            if _folder is None:
                raise ValueError("Folder '%s' could not be found." % folder)

            params["parentFolderUri"] = cls.get_link(_folder, "self")["href"]

        if expiration is not None:
            pass
            # TODO: add 'expirationTimeStamp' to params.  Need to determine correct format

        return cls.post("/files#multipartUpload", files={filename: file}, params=params)

    @classmethod
    @sasctl_command("files", "content")
    def get_file_content(cls, file):
        """Download the contents of a file.

        Parameters
        ----------
        file : str or dict, optional
            Name or file information as returned by :func:`get_file`.

        Returns
        -------
        str
            content

        """
        file = cls.get_file(file)

        r = cls.request_link(file, "content", format="response")

        content_type = r.headers.get("Content-Type", "")

        if "text/plain" in content_type:
            return r.text
        if "application/json" in content_type:
            return r.json()
        if "application/octet-stream" in content_type:
            return r.content

        return r.text<|MERGE_RESOLUTION|>--- conflicted
+++ resolved
@@ -41,11 +41,7 @@
 
         Parameters
         ----------
-<<<<<<< HEAD
-        file : str or io.BytesIO
-=======
-        file : str, pathlib.Path, or file_like
->>>>>>> ae0639e2
+        file : str, pathlib.Path, or typing.BinaryIO
             Path to the file to upload or a file-like object.
         folder : str or dict, optional
             Name or folder information as returned by :meth:`.get_folder`.
