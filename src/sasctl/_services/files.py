#!/usr/bin/env python
# encoding: utf-8
#
# Copyright © 2019, SAS Institute Inc., Cary, NC, USA.  All Rights Reserved.
# SPDX-License-Identifier: Apache-2.0

import os

from .folders import Folders
from .service import Service
from sasctl.utils.cli import sasctl_command


class Files(Service):
    """The Files API provides persistence and retrieval of files, such as
    documents, attachments, and reports.

    The file can be associated with the URI of another identifiable object
    (for example, a parentUri). Every file must have an assigned content type
    and name. Files can be retrieved individually by using the file's
    identifier or as a list of files by using a parentUri. Each file has its
    content stream associated with it.  After creation, the metadata that is
    associated with the file or the actual content can be updated. A single
    file can be deleted by using a specific ID. Multiple files can be deleted
    by specifying a parentUri.  A file can be uploaded via raw request or
    multipart form request.
    """

    _SERVICE_ROOT = '/files'

    list_files, get_file, update_file, delete_file = Service._crud_funcs(
        '/files', 'file'
    )

    @classmethod
    @sasctl_command('files', 'create')
    def create_file(cls, file, folder=None, filename=None, expiration=None):
        """Create a new file on the server by uploading a local file.

        Parameters
        ----------
        file : str or file_like
            Path to the file to upload or a file-like object.
        folder : str or dict, optional
            Name, or, or folder information as returned by :func:`.get_folder`.
        filename : str, optional
            Name to assign to the uploaded file.  Defaults to the filename if `file` is a path, otherwise required.
        expiration : datetime, optional
            A timestamp that indicates when to expire the file.  Defaults to no expiration.

        Returns
        -------
        RestObj
            A dictionary containing the file attributes.

        """
        if isinstance(file, str):
            filename = filename or os.path.splitext(os.path.split(file)[1])[0]

            with open(file, 'rb') as f:
                file = f.read()
        else:
            if filename is None:
                raise ValueError(
                    '`filename` must be specified if `file` is not a path.'
                )

            file = file.read()

        params = {}

        if folder is not None:
            _folder = Folders().get_folder(folder)

            if _folder is None:
                raise ValueError("Folder '%s' could not be found." % folder)

            params['parentFolderUri'] = cls.get_link(_folder, 'self')['href']

        if expiration is not None:
            pass
            # TODO: add 'expirationTimeStamp' to params.  Need to determine correct format

<<<<<<< HEAD
        return self.post(
            '/files#multipartUpload', files={filename: file}, params=params
        )
=======
        return cls.post('/files#multipartUpload',
                        files={filename: file}, params=params)
>>>>>>> edeff5c5

    @classmethod
    @sasctl_command('files', 'content')
    def get_file_content(cls, file):
        """Download the contents of a file.

        Parameters
        ----------
        file : str or dict, optional
            Name or file information as returned by :func:`get_file`.

        Returns
        -------
        content

        """
        file = cls.get_file(file)

        r = cls.request_link(file, 'content', format='response')

        content_type = r.headers.get('Content-Type', '')

        if 'text/plain' in content_type:
            return r.text
        if 'application/json' in content_type:
            return r.json()
        if 'application/octet-stream' in content_type:
            return r.content

        return r.text<|MERGE_RESOLUTION|>--- conflicted
+++ resolved
@@ -81,14 +81,8 @@
             pass
             # TODO: add 'expirationTimeStamp' to params.  Need to determine correct format
 
-<<<<<<< HEAD
-        return self.post(
-            '/files#multipartUpload', files={filename: file}, params=params
-        )
-=======
         return cls.post('/files#multipartUpload',
                         files={filename: file}, params=params)
->>>>>>> edeff5c5
 
     @classmethod
     @sasctl_command('files', 'content')
