--- conflicted
+++ resolved
@@ -632,7 +632,6 @@
             verify=self.verify))
 
 
-<<<<<<< HEAD
 class PagingIterator:
     """Iterate through a collection that must be "paged" from the server.
 
@@ -730,9 +729,7 @@
                     items = new_items.pop(0)
                     self.__queue.extendleft(items.result())
 
-
-=======
->>>>>>> 3aa8456d
+                    
 def is_uuid(id):
     try:
         UUID(str(id))
