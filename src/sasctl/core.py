#!/usr/bin/env python
# encoding: utf-8
#
# Copyright © 2019, SAS Institute Inc., Cary, NC, USA.  All Rights Reserved.
# SPDX-License-Identifier: Apache-2.0

import concurrent.futures
import copy
import json
import logging
import netrc
import os
import re
import ssl
import warnings
from datetime import datetime, timedelta
from urllib.error import HTTPError
from urllib.parse import urlsplit, urlunsplit
from uuid import UUID, uuid4

import requests
import requests.exceptions
import yaml
from packaging import version
from requests.adapters import HTTPAdapter

try:
    import swat
except ImportError:
    swat = None

try:
    import kerberos
except ImportError:
    try:
        import winkerberos as kerberos
    except ImportError:
        kerberos = None

from . import exceptions
from .utils.cli import sasctl_command
from .utils.misc import versionadded

logger = logging.getLogger(__name__)

_session = None


def _pformat(text):
    from pprint import pformat

    try:
        return pformat(json.loads(text))
    except (TypeError, UnicodeDecodeError, ValueError):
        try:
            return pformat(text)
        except UnicodeDecodeError:
            return text


def _redact(pattern, repl, string):
    is_bytes = isinstance(string, bytes)

    try:
        string = string.decode("utf-8") if is_bytes else string
        string = re.sub(pattern, repl, string)
        string = string.encode("utf-8") if is_bytes else string
    except UnicodeDecodeError:
        pass
    return string


def _filter_password(r):
    if hasattr(r, "body") and r.body is not None:
        # Filter password from 'grant_type=password&username=<user>&password=<password>' during Post to Logon service.
        r.body = _redact(r"(?<=&password=)([^&]*)\b", "*****", r.body)

        # Filter client secret {"client_secret": "<password>"}
        r.body = _redact('(?<=client_secret": ")[^"]*', "*****", r.body)
    return r


def _filter_token(r):
    # Redact "Bearer <token>" in Authorization headers
    if hasattr(r, "headers") and "Authorization" in r.headers:
        r.headers["Authorization"] = _redact(
            r"(?<=Bearer ).*", "[redacted]", r.headers["Authorization"]
        )

    # Redact "Basic <base64 encoded pw> in Authorization headers.  This covers client ids & client secrets.
    if hasattr(r, "headers") and "Authorization" in r.headers:
        r.headers["Authorization"] = _redact(
            r"(?<=Basic ).*", "[redacted]", r.headers["Authorization"]
        )

    # Redact Consul token from headers.  Should only appear when registering a new client
    if hasattr(r, "headers") and "X-Consul-Token" in r.headers:
        r.headers["X-Consul-Token"] = "[redacted]"

    # Redact "access_token":"<token>" in response from SASLogon service
    if hasattr(r, "_content"):
        r._content = _redact('(?<=access_token":")[^"]*', "[redacted]", r._content)

    return r


DEFAULT_FILTERS = [_filter_password, _filter_token]


def current_session(*args, **kwargs):
    """Gets and sets the current session.

    If call with no arguments, the current session instance is returned, or
    None if no session has been created yet.  If called with an existing session
    instance, that session will be set as the default.  Otherwise, a new
    :class:`Session` is instantiated using the provided arguments and set as the
    default.

    Parameters
    ----------
    *args
    **kwargs

    Returns
    -------
    Session

    Examples
    --------

    Get the current session

    >>> current_session()
    <sasctl.core.Session object at 0x1393fc550>

    Clear the current session

    >>> current_session(None)


    Make a new session current

    >>> current_session('example.com', 'knight', 'Ni!')
    <sasctl.core.Session object at 0x15a9df491>

    """
    global _session  # skipcq PYL-W0603

    # Explicitly set or clear the current session
    if len(args) == 1 and (isinstance(args[0], Session) or args[0] is None):
        _session = args[0]
    # Create a new session
    elif args:
        _session = Session(*args, **kwargs)

    return _session


class OAuth2Token(requests.auth.AuthBase):
    def __init__(
        self,
        access_token,
        refresh_token=None,
        expiration=None,
        expires_in=None,
        **kwargs,
    ):
        self.access_token = access_token
        self.refresh_token = refresh_token
        self.expiration = expiration

        if expires_in is not None:
            self.expiration = datetime.now() + timedelta(seconds=expires_in)

    def __call__(self, r):
        r.headers["Authorization"] = "Bearer " + self.access_token
        return r

    @property
    def is_expired(self):
        if self.expiration is None:
            return False

        return self.expiration < datetime.now()


class RestObj(dict):
    def __getattr__(self, item):
        # Only called when __getattribute__ failed to find the attribute
        # Return the item from underlying dictionary if possible.
        if item in self:
            result = self[item]

            if isinstance(result, dict):
                return RestObj(result)

            return result

        raise AttributeError(
            "'%s' object has no attribute '%s'" % (self.__class__.__name__, item)
        )

    def __repr__(self):
        headers = getattr(self, "_headers", {})

        return "%s(headers=%r, data=%s)" % (
            self.__class__,
            headers,
            super(RestObj, self).__repr__(),
        )

    def __str__(self):
        if "name" in self:
            return str(self["name"])
        if "id" in self:
            return str(self["id"])
        return repr(self)


class SSLContextAdapter(HTTPAdapter):
    """HTTPAdapter that uses the default SSL context on the machine."""

    def __init__(self, *args, **kwargs):
        self.assert_hostname = kwargs.pop("assert_hostname", True)
        requests.adapters.HTTPAdapter.__init__(self, *args, **kwargs)

    def init_poolmanager(self, *args, **kwargs):
        context = ssl.create_default_context()
        context.check_hostname = self.assert_hostname
        kwargs["ssl_context"] = context
        kwargs["assert_hostname"] = self.assert_hostname
        return super(SSLContextAdapter, self).init_poolmanager(*args, **kwargs)


class Session(requests.Session):
    """Establish a connection to a SAS Viya server.

    Parameters
    ----------
    hostname : str or swat.cas.connection.CAS
        Name of the server to connect to or an established CAS session.
    username : str, optional
        Username for authentication.  Not required if `host` is a CAS
        connection, if Kerberos is used, or if `token` is provided.  If using Kerberos and an explicit
        username is desired, maybe be a string in `'user@REALM'` format.
    password : str, optional
        Password for authentication.  Not required when `host` is a CAS
        connection, `authinfo` is provided, `token` is provided, or Kerberos is used.
    authinfo : str, optional
        Path to a .authinfo or .netrc file from which credentials should be
        pulled.
    protocol : str
        Choose from ``{'http', 'https'}``.
        Whether to use HTTP or HTTPS connections.  Defaults to `https`.
    port : int, optional
        Port number for the connection if a non-standard port is used.
        Defaults to 80 or 443 depending on `protocol`.
    verify_ssl : bool, optional
        Whether server-side SSL certificates should be verified.  Defaults
        to true.  Ignored for HTTP connections.
    token : str, optional
        OAuth token to use for authorization.
    client_id : str, optional
        Client ID requesting access.  Use if connection to Viya should be
        made using "client_credentials" method.
    client_secret : str, optional
        Client secret for client requesting access. Required if `client_id`
        is provided.


    Attributes
    ----------
    message_log : logging.Logger
        A log to which all REST request and response messages will be sent.  Attach a handler using
        :meth:`add_logger()` to capture these messages.

    filters : list of Callable
        A collection of functions that will be called with each request and response object *prior* to logging the
        messages, allowing any sensitive information to be removed first.

    """

    PROFILE_PATH = "~/.sas/viya-api-profiles.yaml"

    def __init__(
        self,
        hostname,
        username=None,
        password=None,
        authinfo=None,
        protocol=None,
        port=None,
        verify_ssl=None,
        token=None,
        client_id=None,
        client_secret=None,
        consul_token=None,
    ):
        super(Session, self).__init__()

        # Determine whether or not server SSL certificates should be verified.
        if verify_ssl is None:
            verify_ssl = os.environ.get("SSLREQCERT", "yes")
            verify_ssl = str(verify_ssl).lower() not in ("no", "false")

        self._id = uuid4().hex
        self.message_log = logger.getChild("session.%s" % self._id)

        # If certificate path has already been set for SWAT package, make
        # Requests module reuse it.
        for k in ["SSLCALISTLOC", "CAS_CLIENT_SSL_CA_LIST"]:
            if k in os.environ:
                os.environ["REQUESTS_CA_BUNDLE"] = os.environ[k]
                break

        # If certificate path hasn't been specified in either environment
        # variable, replace the default adapter with one that will use the
        # machine's default SSL _settings.
        if "REQUESTS_CA_BUNDLE" not in os.environ:
            if verify_ssl:
                # Skip hostname verification if IP address specified instead
                # of DNS name.  Prevents error from urllib3.
                try:
                    from urllib3.util.ssl_ import is_ipaddress
                except ImportError:
                    # is_ipaddres not present in older versions of urllib3
                    def is_ipaddress(hst):
                        return re.match(r"^(?:[0-9]{1,3}\.){3}[0-9]{1,3}$", hst)

                verify_hostname = not is_ipaddress(hostname)
                adapter = SSLContextAdapter(assert_hostname=verify_hostname)

                self.mount("https://", adapter)

        # If we're skipping SSL verification, urllib3 will raise InsecureRequestWarnings on
        # every request.  Insert a warning filter so these warnings only appear on the first request.
        if not verify_ssl:
            from urllib3.exceptions import InsecureRequestWarning

            warnings.simplefilter("default", InsecureRequestWarning)

        self.filters = DEFAULT_FILTERS

        # Reuse an existing CAS connection if possible
        if swat and isinstance(hostname, swat.CAS):
            if isinstance(
                hostname._sw_connection, swat.cas.rest.connection.REST_CASConnection
            ):
                import base64

                # Use the httpAddress action to retieve information about
                # REST endpoints
                httpAddress = hostname.get_action("builtins.httpAddress")
                address = httpAddress()
                # Retrieve domain via swat connection object instead of httpAddress
                domain = hostname._sw_connection._current_hostname
                protocol = address.protocol
                port = address.port
                auth = hostname._sw_connection._auth.decode("utf-8")
                # Checks to see if authentication was made via user/pass or auth token
                if auth.startswith("Basic"):
                    # User/pass
                    auth = auth.replace("Basic ", "")
                    username, password = (
                        base64.b64decode(auth).decode("utf-8").split(":")
                    )
                elif auth.startswith("Bearer"):
                    # Auth token
                    token = auth.replace("Bearer ", "")
            else:
                raise ValueError(
                    "A 'swat.CAS' session can only be reused "
                    "when it's connected via the REST APIs."
                )
        else:
            url = urlsplit(hostname)

            # Extract http/https from domain name if present and protocol not explicitly given
            protocol = protocol or url.scheme
            domain = url.hostname or str(hostname)

        self._settings = {
            "protocol": protocol or "https",
            "domain": domain,
            "port": port,
            "username": username,
            "password": password,
        }

        if password is None and client_secret is None:
            # Try to get credentials from .authinfo or .netrc files.
            # If no file path was specified, the default locations will
            # be checked.
            try:
                auth = swat.utils.authinfo.query_authinfo(
                    domain, user=username, path=authinfo
                )
                if auth:
                    self._settings["username"] = auth.get("user")
                    self._settings["password"] = auth.get("password")
            except AttributeError:
                # If swat package or authinfo module not available
                pass

            # Not able to load credentials using SWAT.  Try Netrc.
            if self._settings["password"] is None:
                try:
                    parser = netrc.netrc(authinfo)
                    values = parser.authenticators(domain)
                    if values:
                        found_user, _, found_pass = values

                        # Only use the credentials if they match the specified user (if
                        # one was specified).
                        if username is None or username.lower() == found_user:
                            self._settings["username"] = found_user
                            self._settings["password"] = found_pass
                except (OSError, IOError):
                    pass  # netrc throws if $HOME is not set

        # Set this prior authentication attempts
        self.verify = verify_ssl

        if consul_token:
            self.auth = self._request_token_with_consul(
                consul_token, client_id=client_id
            )
        else:
            # Find a suitable authentication mechanism and build an auth header
            self.auth = self._get_authorization_token(
                token=token,
                username=self.username,
                password=self._settings["password"],
                client_id=client_id,
                client_secret=client_secret,
            )

        # Used to cache version info
        self._version_info = None

        # Used for context manager
        self._old_session = current_session()
        current_session(self)

    def add_logger(self, handler, level=None):
        """Log session requests and responses.

        Parameters
        ----------
        handler : logging.Handler
            A Handler instance to use for logging the requests and responses.
        level : int, optional
            The logging level to assign to the handler.  Ignored if handler's
            logging level is already set.  Defaults to :data:`logging.DEBUG`.

        Returns
        -------
        logging.Handler


        .. versionadded:: 1.2.0

        """
        level = level or logging.DEBUG

        if handler.level == logging.NOTSET:
            handler.setLevel(level)

        self.message_log.addHandler(handler)

        if self.message_log.level == logging.NOTSET:
            self.message_log.setLevel(handler.level)

        return handler

    def add_stderr_logger(self, level=None):
        """Log session requests and responses to stderr.

        Parameters
        ----------
        level : int, optional
            The logging level of the handler.  Defaults to :data:`logging.DEBUG`

        Returns
        -------
        logging.StreamHandler

        """
        return self.add_logger(logging.StreamHandler(), level)

    @versionadded(version="1.5.4")
    def as_swat(self, server=None, **kwargs):
        """Create a SWAT connection to a CAS server.

        Uses the authentication information from the session to establish a CAS connection using SWAT.

        Parameters
        ----------
        server : str, optional
            The logical name of the CAS server, not the hostname.  Defaults to "cas-shared-default".
        **kwargs
            Additional arguments to pass to the :class:`swat.CAS <swat.cas.connection.CAS>` constructor.
            Can be used to override this method's default behavior or customize the CAS session.

        Returns
        -------
        swat.cas.connection.CAS
            An active SWAT connection

        Raises
        ------
        RuntimeError
            If :mod:`swat` package is not available.

        Examples
        --------
        >>> sess = Session('example.sas.com')
        >>> with sess.as_swat() as conn:
        ...    conn.listnodes()
        CASResults([('nodelist', Node List
                      name        role connected   IP Address
        0  example.sas.com  controller       Yes  127.0.0.1)])

        """
        server = server or "cas-shared-default"

        if swat is None:
            raise RuntimeError(
                "The 'swat' package must be installed to create a SWAT connection."
            )

        # Construct the CAS server's URL
        url = "{}://{}/{}-http/".format(
            self._settings["protocol"], self.hostname, server
        )

        kwargs.setdefault("hostname", url)

        # Starting in SWAT v1.8 oauth tokens could be passed directly in the password param.
        # Otherwise, use the username & password to re-authenticate.
        # Use this sessions info to connect to CAS unless user has explicitly give a value (even if None)
        if version.parse(swat.__version__) >= version.parse("1.8"):
            kwargs.setdefault("username", None)
            kwargs.setdefault("password", self.auth.access_token)
        else:
            kwargs.setdefault("username", self.username)
            kwargs.setdefault("password", self._settings["password"])

        orig_sslreqcert = os.environ.get("SSLREQCERT")

        # If SSL connections to microservices are not being verified, don't attempt
        # to verify connections to CAS - most likely certs are not in place.
        if not self.verify:
            os.environ["SSLREQCERT"] = "no"

        try:
            cas = swat.CAS(**kwargs)
            cas.setsessopt(messagelevel="warning")
        finally:
            # Reset environment variable to whatever it's original value was
            if orig_sslreqcert:
                os.environ["SSLREQCERT"] = orig_sslreqcert

        return cas

    @property
    def username(self):
        return self._settings.get("username")

    @property
    def hostname(self):
        return self._settings.get("domain")

    def send(self, request, **kwargs):
        if self.message_log.isEnabledFor(logging.DEBUG):
            r = copy.deepcopy(request)
            for filter in self.filters:
                r = filter(r)

            self.message_log.debug(
                "HTTP/1.1 {verb} {url}\n{headers}\nBody:\n{body}".format(
                    verb=r.method,
                    url=r.url,
                    headers="\n".join(
                        "{}: {}".format(k, v) for k, v in r.headers.items()
                    ),
                    body=_pformat(r.body),
                )
            )
        else:
            self.message_log.info("HTTP/1.1 %s %s", request.method, request.url)

        response = super(Session, self).send(request, **kwargs)

        if self.message_log.isEnabledFor(logging.DEBUG):
            r = copy.deepcopy(response)
            for filter in self.filters:
                r = filter(r)

            self.message_log.debug(
                "HTTP {status} {url}\n{headers}\nBody:\n{body}".format(
                    status=r.status_code,
                    url=r.url,
                    headers="\n".join(
                        "{}: {}".format(k, v) for k, v in r.headers.items()
                    ),
                    body=_pformat(r.text),
                )
            )
        else:
            self.message_log.info("HTTP/1.1 %s %s", response.status_code, response.url)

        return response

    def request(
        self,
        method,
        url,
        params=None,
        data=None,
        headers=None,
        cookies=None,
        files=None,
        auth=None,
        timeout=None,
        allow_redirects=True,
        proxies=None,
        hooks=None,
        stream=None,
        verify=None,
        cert=None,
        json=None,
    ):
        url = self._build_url(url)
        verify = verify or self.verify

        try:
            r = super(Session, self).request(
                method,
                url,
                params,
                data,
                headers,
                cookies,
                files,
                auth,
                timeout,
                allow_redirects,
                proxies,
                hooks,
                stream,
                verify,
                cert,
                json,
            )

            if r.status_code == 401:
                auth_header = r.headers.get("WWW-Authenticate", "").lower()

                # Access token expired, need to refresh it (if we can)
                if "access token expired" in auth_header:
                    try:
                        self.auth = self._request_token_with_oauth(
                            refresh_token=self.auth.refresh_token
                        )

                        # Repeat the request
                        r = super(Session, self).request(
                            method,
                            url,
                            params,
                            data,
                            headers,
                            cookies,
                            files,
                            auth,
                            timeout,
                            allow_redirects,
                            proxies,
                            hooks,
                            stream,
                            verify,
                            cert,
                            json,
                        )
                    except exceptions.AuthorizationError:
                        pass

            return r
        except requests.exceptions.SSLError as e:
            if "REQUESTS_CA_BUNDLE" not in os.environ:
                raise RuntimeError(
                    "SSL handshake failed.  The 'REQUESTS_CA_BUNDLE' "
                    "environment variable should contain the path to the CA "
                    "certificate.  Alternatively, set verify_ssl=False to "
                    "disable certificate verification."
                )
            raise e

    def get(self, url, **kwargs):
        return self.request("GET", url, **kwargs)

    def post(self, url, **kwargs):
        return self.request("POST", url, **kwargs)

    def put(self, url, **kwargs):
        return self.request("PUT", url, **kwargs)

    def head(self, url, **kwargs):
        return self.request("HEAD", url, **kwargs)

    def delete(self, url, **kwargs):
        return self.request("DELETE", url, **kwargs)

    def cache_token(self, token, path):
        """Write an OAuth2 token to the cache.

        Parameters
        ----------
        token : OAuth2Token
            Token to be cached.
        path : str
            Path to file containing cached tokens.

        Returns
        -------
        None

        """
        profiles = Session._read_token_cache(path)
        base_url = self._build_url("")

        # Top-level structure if no existing file was found
        if profiles is None:
            profiles = {"profiles": []}

        # Token values to be cached
        token = {
            "accesstoken": token.access_token,
            "refreshtoken": token.refresh_token,
            "tokentype": "bearer",
            "expiry": token.expiration,
        }

        # See if there's an existing profile to update
        matches = [
            (i, p)
            for i, p in enumerate(profiles["profiles"])
            if p["baseurl"] == base_url
        ]
        if matches:
            idx, match = matches[0]
            match["oauthtoken"] = token
            profiles["profiles"][idx] = match
        else:
            profiles["profiles"].append(
                {"baseurl": base_url, "name": None, "oauthtoken": token}
            )

        Session._write_token_cache(profiles, path)

    def read_cached_token(self, path):
        """Read any cached access tokens from disk

        Parameters
        ----------
        path : str
            Path to file containing cached tokens.

        Returns
        -------
        OAuth2Token or None

        """
        # Map from field names in YAML to fields returned by SASLogon
        field_mappings = {
            "accesstoken": "access_token",
            "refreshtoken": "refresh_token",
            "expiry": "expiration",
        }

        profiles = Session._read_token_cache(path)
        url = self._build_url("")

        # Couldn't read any profiles
        if profiles is None:
            return

        # Check each profile for a hostname match and return token if found
        for profile in profiles.get("profiles", []):
            baseurl = profile.get("baseurl", "").lower()

            # Return the cached token
            if baseurl == url.lower():
                data = profile.get("oauthtoken", {})
                token = {
                    field_mappings[k]: v for k, v in data.items() if k in field_mappings
                }
                token = OAuth2Token(**token)

                # Attempt to refresh if cached token has expired
                if token.is_expired:
                    try:
                        token = self._request_token_with_oauth(
                            refresh_token=token.refresh_token
                        )
                    except (
                        exceptions.AuthorizationError,
                        requests.exceptions.HTTPError,
                    ):
                        return

                # If refresh fails, dont return token, allow user to be prompted for login
                if not token.is_expired:
                    return token

    def version_info(self):
        """Get version information from the connected SAS Viya environment

        Returns
        -------
        VersionInfo

        Notes
        -----
        The resulting version information is cached and returned on any subsequent calls.  This
        allows repeatedly checking version information without making redundant network calls to the
        SAS Viya server.

        """
        # The Viya environment isn't changing, so there's no need to repeatedly make
        # service calls to check version information.  If we've already cached the info
        # then just return it.
        if self._version_info:
            return self._version_info

        try:
            # Try to determine if we're talking to Viya 3 or 4
            r = self.get("/licenses/grants")
            release = r.json().get("release")

            # If JSON response was not properly formatted then do not continue
            # NOTE: response can be logged & debugged with .add_logger()
            if release is None:
                return None

            # Convert 'V03' and 'V04' to just 3 or 4.
            major_version = int(release.upper().lstrip("V"))

            # No good way to get detailed version info from a Viya 3 environment.
            # At this point, we just assume it's Viya 3.5 and return
            if major_version == 3:
                self._version_info = VersionInfo(major_version)
            else:
                # Endpoint with detailed release info only available for Viya 4
                cadence_info = self.get("/deploymentData/cadenceVersion").json()
                name = cadence_info["cadenceName"]
                release = cadence_info["cadenceVersion"]
                self._version_info = VersionInfo(
                    major_version, cadence=name, release=release
                )
        except HTTPError:
            # Ignore.  We'll return None and (possibly) replace with correct info on subsequent call.
            pass

        return self._version_info

    def _build_url(self, url):
        """Build a complete URL from a path by substituting in session parameters."""
        components = urlsplit(url)

        domain = components.netloc or self._settings["domain"]

        # Add port if a non-standard port was specified
        if self._settings["port"] is not None and ":" not in domain:
            domain = f"{domain}:{self._settings['port']}"

        return urlunsplit(
            [
                components.scheme or self._settings["protocol"],
                domain,
                components.path,
                components.query,
                components.fragment,
            ]
        )

    def _get_authorization_token(
        self,
        token=None,
        username=None,
        password=None,
        client_id=None,
        client_secret=None,
    ):
        """Authenticate with SAS Viya and obtain and access token.

        This method supports multiple authentication methods:

        - an existing OAuth2 token
        - password authentication
        - client credentials
        - Kerberos
        - cached tokens (from previous authorization codes)
        - authorization code

        If authentication using client credentials fails because the
        client_credentials grant type is not allowed the token cache will
        be searched for a valid token.  If no valid token is found, the
        user will be prompted to generate and enter an authorization code.

        Parameters
        ----------
        token : str, optional
            An existing access token to reuse.
        username : str, optional
            Name of the user account to use.  Used for password
            authentication and Kerberos authentication.
        password : str, optional
            Password corresponding to `username`.  Only used for password
            authentication.
        client_id : str, optional
            The id of the client to use during authentication.  Overrides
            the SASCTL_CLIENT_ID environment variable.  Used for password,
            client_credentials, and authorization_code access.
        client_secret : str, optional
            The client secret to use during authentication.  Overrides the
            SASCTL_CLIENT_SECRET environment variable.  Used for password,
            client_credentials, and authorization_code access.

        Returns
        -------
        OAuth2Token

        Raises
        ------
        AuthenticationError
            For invalid username/password combination or invalid client id
            and client secret combination.

        AuthorizationError
            If authorization code is invalid or if refresh token is expired.

        ValueError
            If a client id is specified (either through `client_id` or
            SASCTL_CLIENT ID) but no client secret is provided.

        """
        if token:
            return OAuth2Token(token)

        if username and password:
            return self._request_token_with_oauth(
                username, password, client_id, client_secret
            )

        client_id_provided = (
            client_id is not None or os.getenv("SASCTL_CLIENT_ID") is not None
        )
        client_secret_provided = (
            client_secret is not None or os.getenv("SASCTL_CLIENT_SECRET") is not None
        )

        # Attempt authentication with just client credentials
        if client_id_provided:
            if not client_secret_provided:
                # Authenticating with client credentials should require a client secret.
                raise ValueError(
                    "A client secret must be provided whenever a client id is specified."
                )

            try:
                return self._request_token_with_oauth(
                    client_id=client_id, client_secret=client_secret
                )
            except RuntimeError:
                # If all we have is a client id & client password, there's no way to
                # know whether we're supposed to authenticate directly using the client
                # credentials, or prompt the user for an authorization code.  Try
                # client credential authentication first since it doesn't require user
                # prompts, but if that fails do not raise an exception, we'll try
                # requesting an authorization code.
                logger.debug("Authentication using client credentials is disallowed.")

        # If the necessary Python package is installed try to get a token using Kerberos.
        # NOTE: username may be None since client may already have valid, cached
        #       Kerberos tickets.  If so, Session.username will be updated with the
        #       username from Kerberos.
        if kerberos:
            try:
                return self._request_token_with_kerberos(username)
            except:
                logger.exception(
                    "Encountered an error while attempting Kerberos authorization."
                )
        else:
            logger.debug(
                "Skipping Kerberos authentication - kerberos and winkerberos "
                "packages not found."
            )

        # Before we prompt the user for an authorization code, check if there's already
        # a valid token in the cache from a previous session.
        token = self.read_cached_token(self.PROFILE_PATH)

        if token is not None:
            return token

        # If we got this far, then no password and no kerberos.  Try prompting the user
        # for an authorization code.
        auth_code = self._prompt_for_auth_code(client_id)
        token = self._request_token_with_oauth(
            client_id=client_id, client_secret=client_secret, auth_code=auth_code
        )

        # Cache the token so we don't have to request user input again until the
        # token expires.
        self.cache_token(token, self.PROFILE_PATH)

        return token

    def _prompt_for_auth_code(self, client_id=None):
        """Prompt the user open a URL to generate an auth code.

        Note that this halts program execution until input is received and
        should only be used for interactive sessions.

        Parameters
        ----------
        client_id : str, optional

        Returns
        -------
        str
            Authorization code that can be used to acquire an OAuth2
            access token.

        See Also
        --------
        Session.get_oauth_token

        """
        client_id = client_id or os.environ.get("SASCTL_CLIENT_ID", "sas.ec")

        # User must open this URL in a browser and enter the auth code that's generated.
        url = (
            self._build_url("/SASLogon/oauth/authorize")
            + "?response_type=code&client_id="
            + client_id
        )
        message = (
            f"Please use a web browser to login at the following URL to get your "
            f"authorization code:\n{url}"
        )
        print(message)
        auth_code = input("Authorization Code:")

        return auth_code

    @staticmethod
    def _read_token_cache(path):
        """Read cached OAuth2 access tokens from disk.

        Parameters
        ----------
        path : str
            Path to file containing cached tokens.

        Returns
        -------
        dict or None

        Raises
        ------
        RuntimeError
            If file permissions are too permissive.

        """
        yaml_file = os.path.expanduser(path)

        # See if a token has been cached for the hostname
        if os.path.exists(yaml_file):
            # Get bit flags indicating access permissions
            mode = os.stat(yaml_file).st_mode
            flags = oct(mode)[-3:]

            if flags != "600":
                raise RuntimeError(
                    f"Unable to read profile cache.  The file permissions for "
                    f"{yaml_file} must be configured so that only the file owner has "
                    f"read/write permissions (equivalent to 600 on Linux systems)."
                )

            with open(yaml_file) as f:
                return yaml.safe_load(f)

        return None

    def _request_token_with_consul(self, consul_token, client_id=None):
        """Request an OAuth token from Consul.

        This functionality is reserved for system administrators as access
        to the Consul token is restricted.

        Parameters
        ----------
        consul_token : str
            A Consul ACL token
        client_id : str, optional
            The name of the client being used to access the service.

        Returns
        -------
        OAuth2Token

        Raises
        ------
        AuthenticationError
            If unable to retrieve an access token for any reason.

        """
        client_id = client_id or ""

        headers = {"X-Consul-Token": consul_token}
        params = {"callback": False, "serviceId": client_id}

        url = self._build_url("/SASLogon/oauth/clients/consul")
        response = super(Session, self).post(
            url,
            headers=headers,
            params=params,
            verify=self.verify,
        )

        try:
            response.raise_for_status()
            data = response.json()
            return OAuth2Token(**data)
        except requests.HTTPError as e:
            raise exceptions.AuthenticationError(
                msg="Failed to authenticate using Consul token."
            ) from e

    def _request_token_with_kerberos(self, username=None):
        """Authenticate with a Kerberos ticket.

        Parameters
        ----------
        username : str, optional

        Returns
        -------
        OAuth2Token

        Raises
        ------
        RuntimeError
            If required kerberos package is not installed.

        ValueError
            If there is any issue with the server's response to the
            authorization request.

        """
        if kerberos is None:
            raise RuntimeError(
                "Kerberos package not found.  Run 'pip "
                "install sasctl[kerberos]' to install."
            )

        flags = kerberos.GSS_C_MUTUAL_FLAG | kerberos.GSS_C_SEQUENCE_FLAG
        service = "HTTP@%s" % self._settings["domain"]

        logger.info("Attempting Kerberos authentication to %s", service)

        url = self._build_url(
            "/SASLogon/oauth/authorize?client_id=sas.tkmtrb&response_type=token"
        )

        # Get Kerberos challenge
        r = self.get(url, allow_redirects=False, verify=self.verify)

        if r.status_code != 401:
            raise ValueError(
                "Kerberos challenge response not received.  "
                "Expected HTTP 401 but received %s" % r.status_code
            )

        if "www-authenticate" not in r.headers:
            raise ValueError(
                "Kerberos challenge response not received.  "
                "'WWW-Authenticate' header not received."
            )

        if "Negotiate" not in r.headers["www-authenticate"]:
            raise ValueError(
                "Kerberos challenge response not received.  "
                "'WWW-Authenticate' header contained '%s', "
                "expected 'Negotiate'." % r.headers["www-authenticate"]
            )

        # Initialize a request to KDC for a ticket to access the service.
        _, context = kerberos.authGSSClientInit(
            service, principal=username, gssflags=flags
        )

        # Send the request.
        # NOTE: empty-string parameter required for initial call.
        kerberos.authGSSClientStep(context, "")

        # Get the KDC response
        auth_header = "Negotiate %s" % kerberos.authGSSClientResponse(context)

        # Get the user that was used for authentication
        username = kerberos.authGSSClientUserName(context)

        # Drop @REALM from username and store
        if username is not None:
            self._settings["username"] = username.rsplit("@", maxsplit=1)[0]

        # Response to Kerberos challenge with ticket
        r = self.get(
            url,
            headers={"Authorization": auth_header},
            allow_redirects=False,
            verify=self.verify,
        )

        if "Location" not in r.headers:
            raise ValueError(
                "Invalid authentication response." "'Location' header not received."
            )

        match = re.search("(?<=access_token=)[^&]*", r.headers["Location"])

        if match is None:
            raise ValueError(
                "Invalid authentication response.  'Location' "
                "header does not contain an access token."
            )

        # Extract access token and return as an Oauth token
        return OAuth2Token(match.group(0))

    def _request_token_with_oauth(
        self,
        username=None,
        password=None,
        client_id=None,
        client_secret=None,
        auth_code=None,
        refresh_token=None,
    ):
        """Request a token from the SAS SASLogon service.

        Supports four different flows:
        
        - authenticate with a username & password and receive a token
        - authenticate with a client id & secret and receive a token
        - provide an authorization code and receive a token
        - provide a refresh token and receive a new token

        Parameters
        ----------
        username : str, optional
            Username of the user in SAS Viya.  Required for password
            authentication flow.
        password : str, optional
            Password of the user in SAS Viya.  Required for password
            authentication flow.
        client_id : str, optional
            Client ID of a client registered with SAS Viya.  Required for
            client credentials flow, but will use
            a default client ID if not provided during password or
            authorization code flows.
        client_secret : str, optional
            Client secret of a client registered with SAS Viya.  Required
            for client credentials flow, but will use a default if not
            provided during password or authorization code flows.
        auth_code : str, optional
            An authorization code obtained by the user after
            authenticating with SAS Viya.  Required for authorization
            code flow.
        refresh_token : str, optional
            A refresh token obtained during a previous authorization
            request.  Required if requesting a refreshed access token.

        Returns
        -------
        OAuth2Token

        Raises
        ------
        ValueError
            If no valid parameter combination is provided.

        RuntimeError
            If the requested grant type is not allowed for the given
            `client_id`.

        AuthenticationError
            For invalid username/password combination or invalid
            client id/secret combination.

        AuthorizationError
            If authorization code is invalid or if refresh token is expired.

        requests.HTTPError
            For any unexpected/unhandled HTTP error code (e.g. HTTP 404)

        requests.ConnectionError
            If there's an issue establishing a connection with the server.

        """
        client_id = client_id or os.getenv("SASCTL_CLIENT_ID", "sas.ec")
        client_secret = client_secret or os.getenv("SASCTL_CLIENT_SECRET", "")

        # Order in which parameters are checked is important.  Passing client
        # credentials could indicate password, auth code, or client credential
        # authentication.  Only use client credential flow if first two are
        # ruled out.
        if username:
            anchor = "#password"
            data = {
                "grant_type": "password",
                "username": username,
                "password": password,
            }
            logger.debug("Attempting password authentication as user '%s'.", username)
        elif auth_code:
            anchor = "#authorization_code"
            data = {"grant_type": "authorization_code", "code": auth_code}
            logging.debug("Attempting authorization using an auth code.")
        elif client_secret:
            anchor = "#client_credentials"
            data = {"grant_type": "client_credentials"}
            logger.debug(
                "Attempting client credential authentication as client '%s'.", client_id
            )
        elif refresh_token:
            anchor = ""
            data = {"grant_type": "refresh_token", "refresh_token": refresh_token}
        else:
            raise ValueError("At least one set of parameters must be provided.")

        headers = {
            "Accept": "application/json",
            "Content-Type": "application/x-www-form-urlencoded",
        }

        url = self._build_url(f"/SASLogon/oauth/token{anchor}")
        response = super(Session, self).post(
            url,
            headers=headers,
            data=data,
            auth=(client_id, client_secret),
            verify=self.verify,
        )

        try:
            data = response.json()
        except json.JSONDecodeError:
            # A valid response (and some HTTP errors) should contain valid JSON.  In
            # the extremely unlikely event that an HTTP error is returned that doesn't
            # include JSON (e.g. HTTP 404) just raise the HTTP error.
            response.raise_for_status()

        # If request failed for a known reason, raise a user-friendly error message.
        if (
            response.status_code == 400
            and auth_code is not None
            and "Invalid authorization code" in data.get("error_description", "")
        ):
            raise exceptions.AuthorizationError(
                f"Invalid authorization code: {auth_code}."
            )

        if response.status_code == 401:
            # Response is the same if either username/password or client id/secret is
            # invalid ('{"error":"unauthorized","error_description":"Bad credentials"}')
            # We're assuming that if a username was provided, that's probably the problem.
            # NOTE: this does mean that valid credentials with incorrectly set client
            #       id & secret results in an error message that blames the username
            #       and password combination.
            if "bad credentials" in data.get("error_description", "").lower():
                if username is not None:
                    raise exceptions.AuthenticationError(username)

                raise exceptions.AuthenticationError(msg="Invalid client id or secret.")

            # If client used is not allowed to authenticate using the requested method
            # an error is returned.  Example:
            # '{"error":"invalid_client","error_description":"Unauthorized grant type: password"}'
            if "unauthorized grant type" in data.get("error_description", "").lower():
                raise RuntimeError(data["error_description"])

            if refresh_token is not None and data.get("error", "") == "invalid_token":
                raise exceptions.AuthorizationError(
                    "Refresh token is incorrect, expired, or revoked."
                )

        # Raise a generic exception for any other issues
        response.raise_for_status()

        return OAuth2Token(**data)

    @staticmethod
    def _write_token_cache(profiles, path):
        """

        Parameters
        ----------
        profiles : dict
        path : str

        Returns
        -------
        None

        """
        yaml_file = os.path.expanduser(path)

        # Create parent .sas folder if needed
        sas_dir = os.path.dirname(yaml_file)
        if not os.path.exists(sas_dir):
            os.mkdir(sas_dir)

        with open(yaml_file, "w") as f:
            yaml.dump(profiles, f)

        # Get bit flags indicating access permissions
        mode = os.stat(yaml_file).st_mode
        flags = oct(mode)[-3:]

        # Ensure access to file is restricted
        if flags != "600":
            os.chmod(yaml_file, 0o600)

    def __enter__(self):
        super(Session, self).__enter__()

        # Make this the current session
        # self._old_session = current_session()
        # current_session(self)

        return self

    def __exit__(self, exc_type, exc_val, exc_tb):
        # Restore previous current session
        current_session(self._old_session)

        super(Session, self).__exit__()

    def __str__(self):
        return (
            "{class_}(hostname='{hostname}', username='{username}', "
            "protocol='{protocol}', verify_ssl={verify})".format(
                class_=type(self).__name__,
                hostname=self.hostname,
                username=self.username,
                protocol=self._settings.get("protocol"),
                verify=self.verify,
            )
        )


class PageIterator:
    """Iterates through a collection that must be "paged" from the server.

    Pages contain a batch of items from the overall collection.  Iterates the
    series of pages and returns a single batch of items each time `next()` is
    called.

    Parameters
    ----------
    obj : RestObj
        An instance of :class:`RestObj` containing any initial items and a link to
        retrieve additional items.
    session : Session
        The :class:`Session` instance to use for requesting additional items.  Defaults
        to :meth:`current_session()`
    threads : int
        Number of threads allocated to downloading additional pages.

    Yields
    ------
    list of RestObj
        Items contained in the current page

    """

    def __init__(self, obj, session=None, threads=4):
        self._num_threads = threads

        # Session to use when requesting items
        self._session = session or current_session()
        self._pool = None
        self._requested = []

        link = get_link(obj, "next")

        # Dissect the "next" link so it can be reformatted and used by
        # parallel threads
        if link is None:
            self._min_queue_len = 0
            self._start = 0
            self._limit = 0
        else:
            link = link["href"]
            start = re.search(r"(?<=start=)[\d]+", link)
            limit = re.search(r"(?<=limit=)[\d]+", link)

            # Construct a new link with format params
            # Result is "/spam/spam?start={start}&limit={limit}"
            link = (
                link[: start.start()]
                + "{start}"
                + link[start.end() : limit.start()]
                + "{limit}"
                + link[limit.end() :]
            )

            self._start = int(start.group())
            self._limit = int(limit.group())

            # Length at which to beging requesting new items from the server
            self._min_queue_len = self._limit

        self._next_link = link

        # Store the current items to iterate over
        self._obj = obj

    def __enter__(self):
        return self

    def __exit__(self, exc_type, exc_val, exc_tb):
        if self._pool is not None:
            self._pool.shutdown(wait=False)

    def __next__(self):
        if self._pool is None:
            self._pool = concurrent.futures.ThreadPoolExecutor(
                max_workers=self._num_threads
            )

        # Send request for new pages if we don't have enough cached
        num_req_needed = self._num_threads - len(self._requested)
        for _ in range(num_req_needed):
            self._requested.append(self._pool.submit(self._request_async, self._start))
            self._start += self._limit

        # If this is the first time next() has been called, return the items
        # contained in the initial page.
        if self._obj is not None:
            result = [RestObj(x) for x in self._obj["items"]]
            self._obj = None
            return result

        # Make sure the next page has been received
        if self._requested:
            items = self._requested.pop(0).result()

            if not items:
                raise StopIteration

            return items

        raise StopIteration

    def __iter__(self):
        # All Iterators are also Iterables
        return self

    def _request_async(self, start):
        """Used by worker threads to retrieve next batch of items."""

        if self._next_link is None:
            return []

        # Format the link to retrieve desired batch
        link = self._next_link.format(start=start, limit=self._limit)
        r = get(link, format="json", session=self._session)
        r = RestObj(r)
        return [RestObj(x) for x in r["items"]]


class PagedItemIterator:
    """Iterates through a collection that must be "paged" from the server.

    Uses :class:`PageIterator` to transparently download pages of items from the server
    as needed.

    Parameters
    ----------
    obj : RestObj
        An instance of :class:`RestObj` containing any initial items and a link to
        retrieve additional items.
    session : Session
        The :class:`Session` instance to use for requesting additional items.  Defaults
        to :meth:`current_session()`
    threads : int
        Number of threads allocated to downloading additional items.

    Yields
    ------
    RestObj

    Notes
    -----
    Value returned by len() is an approximate count of the items available.  The actual
    number of items returned may be greater than or less than this number.

    See Also
    --------
    PageIterator

    """

    def __init__(self, obj, session=None, threads=4):
        # Iterates over whole pages of items
        self._pager = PageIterator(obj, session, threads)

        # Store items from latest page that haven't been returned yet.
        self._cache = []

        # Total number of items to iterate over
        if "count" in obj:
            # NOTE: "count" may be an (over) estimate of the number of items available
            #       since some may be inaccessible due to user permissions & won't
            #       actually be returned.
            self._count = int(obj.count)
        else:
            self._count = len(obj["items"])

    def __len__(self):
        return self._count

    def __next__(self):
        # Get next page of items if we're currently out
        if not self._cache:
            self._cache = next(self._pager)

        # Return the next item
        if self._cache:
            self._count -= 1
            return self._cache.pop(0)

        raise StopIteration()

    def __iter__(self):
        return self


class PagedListIterator:
    """Iterates over an instance of :class:`PagedList`

    Parameters
    ----------
    l : list

    """

    def __init__(self, l):
        self.__list = l
        self.__index = 0

    def __next__(self):
        if self.__index >= len(self.__list):
            raise StopIteration

        try:
            item = self.__list[self.__index]
            self.__index += 1
            return item
        except IndexError:
            # Because PagedList length is approximate, iterating can result in
            # indexing outside the array.  Just stop the iteration if that occurs.
            raise StopIteration

    def __iter__(self):
        return self


class PagedList(list):
    """List that dynamically loads items from the server.

    Parameters
    ----------
    obj : RestObj
        An instance of :class:`RestObj` containing any initial items and a link to
        retrieve additional items.
    session : Session, optional
        The :class:`Session` instance to use for requesting additional items.  Defaults
        to :meth:`current_session()`
    threads : int, optional
        Number of threads allocated to loading additional items.

    Notes
    -----
    Value returned by len() is an approximate count of the items available.  The actual
    length is not known until all items have been pulled from the server.

    See Also
    --------
    PagedItemIterator

    """

    def __init__(self, obj, session=None, threads=4):
        super(PagedList, self).__init__()
        self._paged_items = PagedItemIterator(obj, session=session, threads=threads)

        # Go ahead and add the items that were initially returned.
        # Do this by "paging" so iterator remains at the correct spot.
        for _ in range(len(obj["items"])):
            self.append(next(self._paged_items))

        # Assume that server has more items available
        self._has_more = True

    def __len__(self):
        if self._has_more:
            # Estimate the total length as items downloaded + items still on server
            return super(PagedList, self).__len__() + len(self._paged_items)
        else:
            # We've pulled everything from the server, so we have an exact length now.
            return super(PagedList, self).__len__()

    def __iter__(self):
        return PagedListIterator(self)

    def __getslice__(self, i, j):
        # Removed from Py3.x but still implemented in CPython built-in list
        # Override to ensure __getitem__ is used instead.
        return self.__getitem__(slice(i, j))

    def __getitem__(self, item):
        if hasattr(item, "stop"):
            # `item` is a slice
            # if no stop was specified, assume full length
            idx = item.stop or len(self)
        else:
            idx = int(item)

            # Support negative indexing.  Need to load items up to len() - idx.
            if idx < 0:
                idx = len(self) + idx

        try:
            # Iterate through server-side pages until we've loaded
            # the item at the requested index.
            while super(PagedList, self).__len__() <= idx:
                n = next(self._paged_items)
                self.append(n)

        except StopIteration:
            # We've hit the end of the paging so the server has no more items to retrieve.
            self._has_more = False

        # Get the item from the list
        return super(PagedList, self).__getitem__(item)

    def __repr__(self):
        string = super(PagedList, self).__repr__()

        # If the list has more "items" than are stored in the underlying list
        # then there are more downloads to make.
        if len(self) - super(PagedList, self).__len__() > 0:
            string = string.rstrip("]") + ", ...]"

        return string


class VersionInfo:
    """Stores the version information for a SAS Viya environment.

    Parameters
    ----------
    major : int
        Major version number (e.g. 3 for Viya 3.5 or 4 for Viya 4.0)
    minor : int
        Minor version number (e.g. 5 for Viya 3.5 or 0 for Viya 4.0)
    cadence : str, optional
        Release cadence for Viya 4.  Should be one of 'stable' or 'LTS'.
    release : str, optional
        Release number for Viya 4.  Two formats are currently possible:
        
        - YYYY.R.U where R is the LTS release number in YYYY and U is the updates since R
        - YYYY.MM where MM is the month of the release.

    """

    def __init__(self, major, minor=None, cadence=None, release=None):
        self._major = major
        self._minor = minor if minor else 5 if major == 3 else 0
        self._cadence = str(cadence) if cadence else None
        self._release = str(release) if release else None

    def __ge__(self, other):
        return self > other or self == other

    def __gt__(self, other):
        return self._compare(other) > 0

    def __lt__(self, other):
        return self._compare(other) < 0

    def __le__(self, other):
        return self < other or self == other

    def __eq__(self, other):
        return self._compare(other) == 0

    def __float__(self):
        return float(self._major) + 0.1 * (self._minor or 0)

    def __hash__(self):
        return hash((self.major, self.minor, self.release))

    def _compare(self, other):
        """Compare and return -1/0/1 indicating lt/eq/gt.

        Parameters
        ----------
        other : any

        Returns
        -------
        int
            -1 if < `other`, 0 if equal, and 1 if > `other`.

        """
        # Compare Major/Minor versions (e.g. Viya 3.5 < Viya 4.0)
        if float(self) > float(other):
            return 1
        if float(self) < float(other):
            return -1

        # If comparing two Viya 4 versions, may need to check actual release number  to determine order
        if self.release and getattr(other, "release", None):
            if self._release == other.release:
                return 0

            parts = self.release.split(".")
            other_parts = other.release.split(".")

            # Release format was changed from YYYY.r.u to YYYY.MM so any release with 2 '.' is older than
            # a release with 1 '.'
            if len(parts) == 2 and len(other_parts) == 3:
                return 1
            if len(parts) == 3 and len(other_parts) == 2:
                return -1

            # If we got this far then both version numbers should have the same release format.
            # Earlier release is the one with at least one component part that is lower
            for a, b in zip(parts, other_parts):
                if int(a) < int(b):
                    return -1
                if int(a) > int(b):
                    return 1

        # Either other doesn't have a .release or we compared all components of .release and
        # they were all equal
        return 0

    def __repr__(self):
        name = f"{self.__class__.__name__}(major={self._major}, minor={self._minor}"

        if self._cadence:
            name += ", cadence='%s'" % self._cadence

        if self._release:
            name += ", release='%s'" % self._release

        return name + ")"

    @property
    def cadence(self):
        return self._cadence

    @property
    def major(self):
        return self._major

    @property
    def minor(self):
        return self._minor

    @property
    def release(self):
        return self._release


def is_uuid(id_):
    try:
        UUID(str(id_))
        return True
    except (ValueError, TypeError):
        return False


def get(path, **kwargs):
    """Send a GET request.

    Parameters
    ----------
    path : str
        The path portion of the URL.
    **kwargs
        Passed to :meth:`request`.

    Returns
    -------
    RestObj or None
        The results or None if the resource was not found.

    """
    try:
        return request("get", path, **kwargs)
    except HTTPError as e:
        if e.code == 404:
            return None  # Resource not found
        raise e


def head(path, **kwargs):
    """Send a HEAD request.

    Parameters
    ----------
    path : str
        The path portion of the URL.
    **kwargs
        Passed to :meth:`request`.

    Returns
    -------
    RestObj

    """
    return request("head", path, **kwargs)


def post(path, **kwargs):
    """Send a POST request.

    Parameters
    ----------
    path : str
        The path portion of the URL.
    **kwargs
        Passed to :meth:`request`.

    Returns
    -------
    RestObj

    """
    return request("post", path, **kwargs)


def put(path, item=None, **kwargs):
    """Send a PUT request.

    Parameters
    ----------
    path : str
        The path portion of the URL.
    item : RestObj, optional
        A existing object to PUT.  If provided, ETag and Content-Type headers
        will automatically be specified.
    **kwargs
        Passed to :meth:`request`.

    Returns
    -------
    RestObj

    """
    # If call is in the format put(url, RestObj), automatically fill in header
    # information
    if item is not None and isinstance(item, RestObj):
        get_headers = getattr(item, "_headers", None)
        if get_headers is not None:
            # Update the headers param if it was specified
            headers = kwargs.pop("headers", {})
            headers.setdefault("If-Match", get_headers.get("etag"))
            headers.setdefault("Content-Type", get_headers.get("content-type"))
            return request("put", path, json=item, headers=headers)

    return request("put", path, **kwargs)


def delete(path, **kwargs):
    """Send a DELETE request.

    Parameters
    ----------
    path : str
        The path portion of the URL.
    **kwargs
        Passed to :meth:`request`.

    Returns
    -------
    RestObj

    """
    return request("delete", path, **kwargs)


def request(verb, path, session=None, format="auto", **kwargs):
    """Send an HTTP request with a session.

    Parameters
    ----------
    verb : str
        A valid HTTP request verb.
    path : str
        Path portion of URL to request.
    session : Session, optional
        Defaults to `current_session()`.
    format : str
        The format of the return response.  Defaults to `auto`.

        - `rest`: :class:`RestObj` constructed from JSON.
        - `response`: the raw :class:`requests.Response` object.
        - `content`: :attr:`requests.Response.content`
        - `json`: :meth:`requests.Response.json`
        - `text`: :attr:`requests.Response.text`
        - `auto`: :class:`RestObj` constructed from JSON if possible, otherwise same as `text`.
    **kwargs
        Additional arguments are passed to the session :meth:`Session.request` method.

    Returns
    -------
    str, bytes, or requests.Response
    """
    session = session or current_session()

    if session is None:
        raise TypeError("No `Session` instance found.")

    format = "auto" if format is None else str(format).lower()
    if format not in ("auto", "response", "content", "text", "json", "rest"):
        raise ValueError

    response = session.request(verb, path, **kwargs)

    if 400 <= response.status_code <= 599:
        raise HTTPError(
            response.url, response.status_code, response.text, response.headers, None
        )

    # Return the raw response if requested
    if format == "response":
        return response
    if format == "json":
        return response.json()
    if format == "text":
        return response.text
    if format == "content":
        return response.content
    try:
        obj = _unwrap(response.json())

        # ETag is required to update any object
        # May not be returned on all responses (e.g. listing
        # multiple objects)
        if isinstance(obj, RestObj):
            obj._headers = response.headers
        return obj
    except ValueError:
        if format == "rest":
            return RestObj()
        return response.text


def get_link(obj, rel):
    """Get link information from a resource.

    Parameters
    ----------
    obj : dict
    rel : str

    Returns
    -------
    dict

    """
    if isinstance(obj, dict) and "links" in obj:
        if isinstance(obj["links"], dict):
            return obj["links"].get(rel)

        links = [l for l in obj.get("links", []) if l.get("rel") == rel]
        if not links:
            return None
        if len(links) == 1:
            return links[0]
        return links

    if isinstance(obj, dict) and "rel" in obj and obj["rel"] == rel:
        # Object is already a link, just return it
        return obj


def request_link(obj, rel, **kwargs):
    """Request a link from a resource.

    Parameters
    ----------
    obj : dict
    rel : str
<<<<<<< HEAD
    kwargs : any
=======
    **kwargs
>>>>>>> 9c018b51
        Passed to :func:`request`

    Returns
    -------
    RestObj

    """
    link = get_link(obj, rel)

    if link is None:
        raise ValueError("Link '%s' not found in object %s." % (rel, obj))

    return request(link["method"], link["href"], **kwargs)


def uri_as_str(obj):
    """Get the URI of a resource in string format.

    Parameters
    ----------
    obj : str or dict
        Strings are assumed to be URIs and are returned as is.  Dictionary
        objects will be checked for a `self` URI and returned if found.

    Returns
    -------
    str
        Resource URI or None if not found

    """
    if isinstance(obj, dict):
        link = get_link(obj, "self")
        if isinstance(link, dict):
            return link.get("uri")

    return obj


def _unwrap(json):
    """Converts a JSON response to one or more :class:`RestObj` instances.

    If the JSON contains a .items property, only those items are converted and returned.

    Parameters
    ----------
    json

    Returns
    -------

    """
    if "items" in json:
        if len(json["items"]) == 1:
            return RestObj(json["items"][0])
        if len(json["items"]) > 1:
            return PagedList(RestObj(json))
        return []

    return RestObj(json)


def _build_crud_funcs(path, single_term=None, plural_term=None, service_name=None):
    """Utility method for defining simple functions to perform CRUD operations on a REST endpoint.

    Parameters
    ----------
    path : str
        URL path to use for the requests
    single_term : str
        English name of the item being manipulated. Defaults to `plural_term`.
    plural_term : str
        English name of the items being manipulated. Defaults to the last segment of `path`.
    service_name : str
        Name of the service under which the command will be listed in the `sasctl` CLI.  Defaults to `plural_term`.

    Returns
    -------
    functions : tuple
        tuple of CRUD functions: list_items, get_item, update_item, delete_item


    Examples
    --------

    >>> list_spam, get_spam, update_spam, delete_spam = _build_crud_funcs('/spam')

    """

    @sasctl_command("list")
    def list_items(filter=None):
        """List all {items} available in the environment.

        Parameters
        ----------
        filter : str, optional

        Returns
        -------
        list
            A list of dictionaries containing the {items}.

        Notes
        -----
        See the filtering_ reference for details on the `filter` parameter.

        .. _filtering: https://developer.sas.com/reference/filtering/

        """
        params = "filter={}".format(filter) if filter is not None else {}

        results = get(path, params=params)
        return results if isinstance(results, list) else [results]

    @sasctl_command("get")
    def get_item(item, refresh=False):
        """Returns a {item} instance.

        Parameters
        ----------
        item : str or dict
            Name, ID, or dictionary representation of the {item}.
        refresh : bool, optional
            Obtain an updated copy of the {item}.

        Returns
        -------
        RestObj or None
            A dictionary containing the {item} attributes or None.

        Notes
        -------
        If `item` is a complete representation of the {item} it will be returned unless `refresh` is set.  This
        prevents unnecessary REST calls when data is already available on the client.

        """

        # If the input already appears to be the requested object just return it, unless
        # a refresh of the data was explicitly requested.
        if isinstance(item, dict) and all(k in item for k in ("id", "name")):
            if refresh:
                item = item["id"]
            else:
                return item

        if is_uuid(item):
            return get(path + "/{id}".format(id=item))
        results = list_items(filter='eq(name, "{}")'.format(item))

        # Not sure why, but as of 19w04 the filter doesn't seem to work.
        for result in results:
            if result["name"] == str(item):
                # Make a request for the specific object so that ETag is
                # included, allowing updates.
                if get_link(result, "self"):
                    return request_link(result, "self")

                id_ = result.get("id", result["name"])
                return get(path + "/{id}".format(id=id_))

        return None

    @sasctl_command("update")
    def update_item(item):
        """Updates a {item} instance.

        Parameters
        ----------
        item : dict

        Returns
        -------
        None

        """

        headers = getattr(item, "_headers", None)
        if headers is None or headers.get("etag") is None:
            raise ValueError("Could not find ETag for update of %s." % item)

        id_ = getattr(item, "id", None)
        if id_ is None:
            raise ValueError("Could not find property `id` for update of %s." % item)

        headers = {
            "If-Match": item._headers.get("etag"),
            "Content-Type": item._headers.get("content-type"),
        }

        return put(path + "/%s" % id_, json=item, headers=headers)

    @sasctl_command("delete")
    def delete_item(item):
        """Deletes a {item} instance.

        Parameters
        ----------
        item

        Returns
        -------
        None

        """

        # Try to find the item if the id can't be found
        if not (isinstance(item, dict) and "id" in item):
            item = get_item(item)

        if isinstance(item, dict) and "id" in item:
            item = item["id"]

        if is_uuid(item):
            return delete(path + "/{id}".format(id=item))
        raise ValueError("Unrecognized id '%s'" % item)

    # Pull object name from path if unspecified (many paths end in /folders or /repositories).
    plural_term = plural_term or str(path).split("/")[-1]
    single_term = single_term or plural_term
    service_name = service_name or plural_term
    service_name = service_name.replace(" ", "_")

    for func in [list_items, get_item, update_item, delete_item]:
        func.__doc__ = func.__doc__.format(item=single_term, items=plural_term)
        func._cli_service = service_name

        prefix = func.__name__.split("_")[0] + "_"
        suffix = plural_term if prefix == "list_" else single_term
        func.__name__ = prefix + suffix

    return list_items, get_item, update_item, delete_item


def _build_is_available_func(service_root):
    def is_available():
        """Checks if the service is currently available.

        Returns
        -------
        bool

        """
        response = current_session().head(service_root + "/")
        return response.status_code == 200

    return is_available


@versionadded(version="1.5.6")
def platform_version():
    """Get the version of the SAS Viya platform to which sasctl is connected.

    Returns
    -------
    str 
        SAS Viya version number '3.5' or '4.0'

    """
    warnings.warn(
        "platform_version() has been deprecated and will be removed in a future version.  "
        "Please use Session.version_info() instead.",
        DeprecationWarning,
    )

    from .services import model_repository as mr

    response = mr.info()
    buildVersion = response.get("build")["buildVersion"]
    try:
        if buildVersion[0:4] == "3.7.":
            return "3.5"
        elif float(buildVersion[0:4]) >= 3.10:
            return "4.0"
    except ValueError:
        pass  # Version could not be found.  Return None instead.<|MERGE_RESOLUTION|>--- conflicted
+++ resolved
@@ -1254,7 +1254,7 @@
         """Request a token from the SAS SASLogon service.
 
         Supports four different flows:
-        
+
         - authenticate with a username & password and receive a token
         - authenticate with a client id & secret and receive a token
         - provide an authorization code and receive a token
@@ -1785,7 +1785,7 @@
         Release cadence for Viya 4.  Should be one of 'stable' or 'LTS'.
     release : str, optional
         Release number for Viya 4.  Two formats are currently possible:
-        
+
         - YYYY.R.U where R is the LTS release number in YYYY and U is the updates since R
         - YYYY.MM where MM is the month of the release.
 
@@ -2036,6 +2036,7 @@
     Returns
     -------
     str, bytes, or requests.Response
+
     """
     session = session or current_session()
 
@@ -2113,11 +2114,7 @@
     ----------
     obj : dict
     rel : str
-<<<<<<< HEAD
-    kwargs : any
-=======
     **kwargs
->>>>>>> 9c018b51
         Passed to :func:`request`
 
     Returns
@@ -2371,7 +2368,7 @@
 
     Returns
     -------
-    str 
+    str
         SAS Viya version number '3.5' or '4.0'
 
     """
