--- conflicted
+++ resolved
@@ -72,8 +72,7 @@
 
 def _filter_password(r):
     if hasattr(r, "body") and r.body is not None:
-        # Filter password from string during Post to SASLogon service e.g.
-        # 'grant_type=password&username=<user>&password=<password>'
+        # Filter password from 'grant_type=password&username=<user>&password=<password>' during Post to Logon service.
         r.body = _redact(r"(?<=&password=)([^&]*)\b", "*****", r.body)
 
         # Filter client secret {"client_secret": "<password>"}
@@ -406,12 +405,8 @@
                     if values:
                         found_user, _, found_pass = values
 
-<<<<<<< HEAD
                         # Only use the credentials if they match the specified user (if
                         # one was specified).
-=======
-                        # Only use the credentials if they match the specified user (if one was specified).
->>>>>>> fecc61c4
                         if username is None or username.lower() == found_user:
                             self._settings["username"] = found_user
                             self._settings["password"] = found_pass
@@ -1044,15 +1039,10 @@
             + "?response_type=code&client_id="
             + client_id
         )
-<<<<<<< HEAD
         message = (
             f"Please use a web browser to login at the following URL to get your "
             f"authorization code:\n{url}"
         )
-=======
-        message = f"Please use a web browser to login at the following URL to get your " \
-                  f"authorization code:\n{url}"
->>>>>>> fecc61c4
         print(message)
         auth_code = input("Authorization Code:")
 
@@ -1087,13 +1077,8 @@
 
             if flags != "600":
                 raise RuntimeError(
-<<<<<<< HEAD
                     f"Unable to read profile cache.  The file permissions for "
                     f"{yaml_file} must be configured so that only the file owner has "
-=======
-                    f"Unable to read profile cache.  The file permissions for {yaml_file} "
-                    f"must be configured so that only the file owner has "
->>>>>>> fecc61c4
                     f"read/write permissions (equivalent to 600 on Linux systems)."
                 )
 
