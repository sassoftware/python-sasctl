#!/usr/bin/env python
# encoding: utf-8
#
# Copyright © 2019, SAS Institute Inc., Cary, NC, USA.  All Rights Reserved.
# SPDX-License-Identifier: Apache-2.0

import concurrent.futures
import copy
import logging
import json
import netrc
import os
import re
import ssl
import sys
import warnings
from uuid import UUID, uuid4

import requests
import requests.exceptions
from requests.adapters import HTTPAdapter
from six.moves.urllib.parse import urlsplit, urlunsplit
from six.moves.urllib.error import HTTPError

try:
    import swat
except ImportError:
    swat = None

try:
    import kerberos
except ImportError:
    try:
        import winkerberos as kerberos
    except ImportError:
        kerberos = None

from .utils.cli import sasctl_command
from .utils.misc import versionadded
from . import exceptions

logger = logging.getLogger(__name__)

_session = None


def _pformat(text):
    from pprint import pformat

    try:
        return pformat(json.loads(text))
    except (TypeError, UnicodeDecodeError, ValueError):
        try:
            return pformat(text)
        except UnicodeDecodeError:
            return text


def _redact(pattern, repl, string):
    is_bytes = isinstance(string, bytes)

    try:
        string = string.decode('utf-8') if is_bytes else string
        string = re.sub(pattern, repl, string)
        string = string.encode('utf-8') if is_bytes else string
    except UnicodeDecodeError:
        pass
    return string


def _filter_password(r):
    if hasattr(r, 'body') and r.body is not None:
        # Filter password from 'grant_type=password&username=<user>&password=<password>' during Post to Logon service.
        r.body = _redact(r"(?<=&password=)([^&]*)\b", '*****', r.body)

        # Filter client secret {"client_secret": "<password>"}
        r.body = _redact('(?<=client_secret": ")[^"]*', '*****', r.body)
    return r


def _filter_token(r):
    # Redact "Bearer <token>" in Authorization headers
    if hasattr(r, 'headers') and 'Authorization' in r.headers:
        r.headers['Authorization'] = _redact(
            r'(?<=Bearer ).*', '[redacted]', r.headers['Authorization']
        )

    # Redact "Basic <base64 encoded pw> in Authorization headers.  This covers client ids & client secrets.
    if hasattr(r, 'headers') and 'Authorization' in r.headers:
        r.headers['Authorization'] = _redact(
            r'(?<=Basic ).*', '[redacted]', r.headers['Authorization']
        )

    # Redact Consul token from headers.  Should only appear when registering a new client
    if hasattr(r, 'headers') and 'X-Consul-Token' in r.headers:
        r.headers['X-Consul-Token'] = '[redacted]'

    # Redact "access_token":"<token>" in response from Logon service
    if hasattr(r, '_content'):
        r._content = _redact('(?<=access_token":")[^"]*', '[redacted]', r._content)

    return r


DEFAULT_FILTERS = [_filter_password, _filter_token]


def current_session(*args, **kwargs):
    """Gets and sets the current session.

    If call with no arguments, the current session instance is returned, or
    None if no session has been created yet.  If called with an existing session
    instance, that session will be set as the default.  Otherwise, a new
    `Session` is instantiated using the provided arguments and set as the
    default.

    Parameters
    ----------
    args : any
    kwargs : any

    Returns
    -------
    Session

    Examples
    --------

    Get the current session

    >>> current_session()
    <sasctl.core.Session object at 0x1393fc550>

    Clear the current session

    >>> current_session(None)


    Make a new session current

    >>> current_session('example.com', 'knight', 'Ni!')
    <sasctl.core.Session object at 0x15a9df491>

    """
    global _session  # skipcq PYL-W0603

    # Explicitly set or clear the current session
    if len(args) == 1 and (isinstance(args[0], Session) or args[0] is None):
        _session = args[0]
    # Create a new session
    elif args:
        _session = Session(*args, **kwargs)

    return _session


class HTTPBearerAuth(requests.auth.AuthBase):
    # Taken from https://github.com/kennethreitz/requests/issues/4437

    def __init__(self, token):
        super(HTTPBearerAuth, self).__init__()
        self.token = token

    def __eq__(self, other):
        return self.token == getattr(other, 'token', None)

    def __ne__(self, other):
        return not self == other

    def __call__(self, r):
        r.headers['Authorization'] = 'Bearer ' + self.token
        return r


class RestObj(dict):
    def __getattr__(self, item):
        # Only called when __getattribute__ failed to find the attribute
        # Return the item from underlying dictionary if possible.
        if item in self:
            result = self[item]

            if isinstance(result, dict):
                return RestObj(result)

            return result

        raise AttributeError(
            "'%s' object has no attribute '%s'" % (self.__class__.__name__, item)
        )

    def __repr__(self):
        headers = getattr(self, '_headers', {})

        return "%s(headers=%r, data=%s)" % (
            self.__class__,
            headers,
            super(RestObj, self).__repr__(),
        )

    def __str__(self):
        if 'name' in self:
            return str(self['name'])
        if 'id' in self:
            return str(self['id'])
        return repr(self)


class SSLContextAdapter(HTTPAdapter):
    """HTTPAdapter that uses the default SSL context on the machine."""

    def __init__(self, *args, **kwargs):
        self.assert_hostname = kwargs.pop('assert_hostname', True)
        requests.adapters.HTTPAdapter.__init__(self, *args, **kwargs)

    def init_poolmanager(self, *args, **kwargs):
        context = ssl.create_default_context()
        context.check_hostname = self.assert_hostname
        kwargs['ssl_context'] = context
        kwargs['assert_hostname'] = self.assert_hostname
        return super(SSLContextAdapter, self).init_poolmanager(*args, **kwargs)


class Session(requests.Session):
    """Establish a connection to a SAS Viya server.

    Parameters
    ----------
    hostname : str or swat.CAS
        Name of the server to connect to or an established swat.CAS session.
    username : str, optional
        Username for authentication.  Not required if `host` is a CAS
        connection or if Kerberos is used.  If using Kerberos and an explicit
        username is desired, maybe be a string in 'user@REALM' format.
    password : str, optional
        Password for authentication.  Not required when `host` is a CAS
        connection, `authinfo` is provided, or Kerberos is used.
    authinfo : str, optional
        Path to a .authinfo or .netrc file from which credentials should be
        pulled.
    protocol : {'http', 'https'}
        Whether to use HTTP or HTTPS connections.  Defaults to `https`.
    port : int, optional
        Port number for the connection if a non-standard port is used.
        Defaults to 80 or 443 depending on `protocol`.
    verify_ssl : bool
        Whether server-side SSL certificates should be verified.  Defaults
        to true.  Ignored for HTTP connections.

    Attributes
    ----------
    message_log : logging.Logger
        A log to which all REST request and response messages will be sent.  Attach a handler using
        `add_logger()` to capture these messages.

    filters : list of callable
        A collection of functions that will be called with each request and response object *prior* to logging the
        messages, allowing any sensitive information to be removed first.

    """

    def __init__(
        self,
        hostname,
        username=None,
        password=None,
        authinfo=None,
        protocol=None,
        port=None,
        verify_ssl=None,
    ):
        super(Session, self).__init__()

        # Determine whether or not server SSL certificates should be verified.
        if verify_ssl is None:
            verify_ssl = os.environ.get('SSLREQCERT', 'yes')
            verify_ssl = str(verify_ssl).lower() not in ('no', 'false')

        self._id = uuid4().hex
        self.message_log = logger.getChild('session.%s' % self._id)

        # If certificate path has already been set for SWAT package, make
        # Requests module reuse it.
        for k in ['SSLCALISTLOC', 'CAS_CLIENT_SSL_CA_LIST']:
            if k in os.environ:
                os.environ['REQUESTS_CA_BUNDLE'] = os.environ[k]
                break

        # If certificate path hasn't been specified in either environment
        # variable, replace the default adapter with one that will use the
        # machine's default SSL _settings.
        if 'REQUESTS_CA_BUNDLE' not in os.environ:
            if verify_ssl:
                # Skip hostname verification if IP address specified instead
                # of DNS name.  Prevents error from urllib3.
                try:
                    from urllib3.util.ssl_ import is_ipaddress
                except ImportError:
                    # is_ipaddres not present in older versions of urllib3
                    def is_ipaddress(hst):
                        return re.match(r"^(?:[0-9]{1,3}\.){3}[0-9]{1,3}$", hst)

                verify_hostname = not is_ipaddress(hostname)
                adapter = SSLContextAdapter(assert_hostname=verify_hostname)

                self.mount('https://', adapter)

        # If we're skipping SSL verification, urllib3 will raise InsecureRequestWarnings on
        # every request.  Insert a warning filter so these warnings only appear on the first request.
        if not verify_ssl:
            from urllib3.exceptions import InsecureRequestWarning
            warnings.simplefilter('default', InsecureRequestWarning)

        self.filters = DEFAULT_FILTERS

        # Used for context manager
        self._old_session = None

        # Reuse an existing CAS connection if possible
        if swat and isinstance(hostname, swat.CAS):
            if isinstance(
                hostname._sw_connection, swat.cas.rest.connection.REST_CASConnection
            ):
                import base64

                # Use the httpAddress action to retieve information about
                # REST endpoints
                httpAddress = hostname.get_action('builtins.httpAddress')
                address = httpAddress()
                domain = address.virtualHost
                # httpAddress action may return virtualHost = ''
                # if this happens, try the CAS host
                if not domain:
                    domain = hostname._sw_connection._current_hostname
                protocol = address.protocol
                port = address.port
                auth = hostname._sw_connection._auth.decode('utf-8').replace(
                    'Basic ', ''
                )
                username, password = base64.b64decode(auth).decode('utf-8').split(':')
            else:
                raise ValueError(
                    "A 'swat.CAS' session can only be reused "
                    "when it's connected via the REST APIs."
                )
        else:
            url = urlsplit(hostname)

            # Extract http/https from domain name if present and protocl not
            # explicitly given
            protocol = protocol or url.scheme

            domain = url.hostname or str(hostname)

        self._settings = {
            'protocol': protocol or 'https',
            'domain': domain,
            'port': port,
            'username': username,
            'password': password,
        }

        if self._settings['password'] is None:
            # Try to get credentials from .authinfo or .netrc files.
            # If no file path was specified, the default locations will
            # be checked.
            if 'swat' in sys.modules:
                auth = swat.utils.authinfo.query_authinfo(
                    domain, user=username, path=authinfo
                )
                self._settings['username'] = auth.get('user')
                self._settings['password'] = auth.get('password')

            # Not able to load credentials using SWAT.  Try Netrc.
            # TODO: IF a username was specified, verify that the credentials
            #       found are for that username.
            if self._settings['password'] is None:
                try:
                    parser = netrc.netrc(authinfo)
                    values = parser.authenticators(domain)
                    if values:
                        (
                            self._settings['username'],
                            _,
                            self._settings['password'],
                        ) = values
                except (OSError, IOError):
                    pass  # netrc throws if $HOME is not set

        self.verify = verify_ssl
        self.auth = HTTPBearerAuth(self.get_token())

        if current_session() is None:
            current_session(self)

    def add_logger(self, handler, level=None):
        """Log session requests and responses.

        Parameters
        ----------
        handler : logging.Handler
            A Handler instance to use for logging the requests and responses.
        level : int, optional
            The logging level to assign to the handler.  Ignored if handler's
            logging level is already set.  Defaults to DEBUG.

        Returns
        -------
        handler


        .. versionadded:: 1.2.0

        """
        level = level or logging.DEBUG

        if handler.level == logging.NOTSET:
            handler.setLevel(level)

        self.message_log.addHandler(handler)

        if self.message_log.level == logging.NOTSET:
            self.message_log.setLevel(handler.level)

        return handler

    def add_stderr_logger(self, level=None):
        """Log session requests and responses to stderr.

        Parameters
        ----------
        level : int, optional
            The logging level of the handler.  Defaults to logging.DEBUG

        Returns
        -------
        logging.StreamHandler

        """
        return self.add_logger(logging.StreamHandler(), level)

    @versionadded(version='1.5.4')
    def as_swat(self, server=None, **kwargs):
        """Create a SWAT connection to a CAS server.

        Uses the authentication information from the session to establish a CAS connection using SWAT.

        Parameters
        ----------
        server : str, optional
            The logical name of the CAS server, not the hostname.  Defaults to "cas-shared-default".
        kwargs : any
            Additional arguments to pass to the `swat.CAS` constructor.  Can be used to override this method's
            default behavior or customize the CAS session.

        Returns
        -------
        swat.CAS
            An active SWAT connection

        Raises
        ------
        RuntimeError
            If `swat` package is not available.

        Examples
        --------
        >>> sess = Session('example.sas.com')
        >>> with sess.as_swat() as conn:
        ...    conn.listnodes()
        CASResults([('nodelist', Node List
                      name        role connected   IP Address
        0  example.sas.com  controller       Yes  127.0.0.1)])

        """
        server = server or 'cas-shared-default'

        if swat is None:
            raise RuntimeError(
                "The 'swat' package must be installed to create a SWAT connection."
            )

        # Construct the CAS server's URL
        url = '{}://{}/{}-http/'.format(
            self._settings['protocol'], self.hostname, server
        )

        # Use this sessions info to connect to CAS unless user has explicitly give a value (even if None)
        kwargs.setdefault('hostname', url)
        kwargs.setdefault('username', self.username)
        kwargs.setdefault('password', self._settings['password'])

        orig_sslreqcert = os.environ.get('SSLREQCERT')

        # If SSL connections to microservices are not being verified, don't attempt
        # to verify connections to CAS - most likely certs are not in place.
        if not self.verify:
            os.environ['SSLREQCERT'] = 'no'

        try:
            cas = swat.CAS(**kwargs)
            cas.setsessopt(messagelevel='warning')
        finally:
            # Reset environment variable to whatever it's original value was
            if orig_sslreqcert:
                os.environ['SSLREQCERT'] = orig_sslreqcert

        return cas

    @property
    def username(self):
        return self._settings.get('username')

    @property
    def hostname(self):
        return self._settings.get('domain')

    def send(self, request, **kwargs):
        if self.message_log.isEnabledFor(logging.DEBUG):
            r = copy.deepcopy(request)
            for filter in self.filters:
                r = filter(r)

            self.message_log.debug(
                'HTTP/1.1 {verb} {url}\n{headers}\nBody:\n{body}'.format(
                    verb=r.method,
                    url=r.url,
                    headers='\n'.join(
                        '{}: {}'.format(k, v) for k, v in r.headers.items()
                    ),
                    body=_pformat(r.body),
                )
            )
        else:
            self.message_log.info('HTTP/1.1 %s %s', request.method, request.url)

        response = super(Session, self).send(request, **kwargs)

        if self.message_log.isEnabledFor(logging.DEBUG):
            r = copy.deepcopy(response)
            for filter in self.filters:
                r = filter(r)

            self.message_log.debug(
                'HTTP {status} {url}\n{headers}\nBody:\n{body}'.format(
                    status=r.status_code,
                    url=r.url,
                    headers='\n'.join(
                        '{}: {}'.format(k, v) for k, v in r.headers.items()
                    ),
                    body=_pformat(r.text),
                )
            )
        else:
            self.message_log.info('HTTP/1.1 %s %s', response.status_code, response.url)

        return response

    def request(
        self,
        method,
        url,
        params=None,
        data=None,
        headers=None,
        cookies=None,
        files=None,
        auth=None,
        timeout=None,
        allow_redirects=True,
        proxies=None,
        hooks=None,
        stream=None,
        verify=None,
        cert=None,
        json=None,
    ):

        url = self._build_url(url)
        verify = verify or self.verify

        try:
            return super(Session, self).request(
                method,
                url,
                params,
                data,
                headers,
                cookies,
                files,
                auth,
                timeout,
                allow_redirects,
                proxies,
                hooks,
                stream,
                verify,
                cert,
                json,
            )
        except requests.exceptions.SSLError as e:
            if 'REQUESTS_CA_BUNDLE' not in os.environ:
                raise RuntimeError(
                    "SSL handshake failed.  The 'REQUESTS_CA_BUNDLE' "
                    "environment variable should contain the path to the CA "
                    "certificate.  Alternatively, set verify_ssl=False to "
                    "disable certificate verification."
                )
            raise e

    def get(self, url, **kwargs):
        return self.request('GET', url, **kwargs)

    def post(self, url, **kwargs):
        return self.request('POST', url, **kwargs)

    def put(self, url, **kwargs):
        return self.request('PUT', url, **kwargs)

    def head(self, url, **kwargs):
        return self.request('HEAD', url, **kwargs)

    def delete(self, url, **kwargs):
        return self.request('DELETE', url, **kwargs)

    def _get_token_with_kerberos(self):
        """Authenticate with a Kerberos ticket."""
        if kerberos is None:
            raise RuntimeError(
                "Kerberos package not found.  Run 'pip "
                "install sasctl[kerberos]' to install."
            )

        user = self._settings.get('username')
        # realm = user.rsplit('@', maxsplit=1)[-1] if '@' in user else None
        client_id = 'sas.tkmtrb'
        flags = kerberos.GSS_C_MUTUAL_FLAG | kerberos.GSS_C_SEQUENCE_FLAG
        service = 'HTTP@%s' % self._settings['domain']

        logger.info('Attempting Kerberos authentication to %s as %s', service, user)

        url = self._build_url(
            '/SASLogon/oauth/authorize?client_id=%s&response_type=token' % client_id
        )

        # Get Kerberos challenge
        r = self.get(url, allow_redirects=False, verify=self.verify)

        if r.status_code != 401:
            raise ValueError(
                'Kerberos challenge response not received.  '
                'Expected HTTP 401 but received %s' % r.status_code
            )

        if 'www-authenticate' not in r.headers:
            raise ValueError(
                "Kerberos challenge response not received.  "
                "'WWW-Authenticate' header not received."
            )

        if 'Negotiate' not in r.headers['www-authenticate']:
            raise ValueError(
                "Kerberos challenge response not received.  "
                "'WWW-Authenticate' header contained '%s', "
                "expected 'Negotiate'." % r.headers['www-authenticate']
            )

        # Initialize a request to KDC for a ticket to access the service.
        _, context = kerberos.authGSSClientInit(service, principal=user, gssflags=flags)

        # Send the request.
        # NOTE: empty-string parameter required for initial call.
        kerberos.authGSSClientStep(context, '')

        # Get the KDC response
        auth_header = 'Negotiate %s' % kerberos.authGSSClientResponse(context)

        # Get the user that was used for authentication
        username = kerberos.authGSSClientUserName(context)
        logger.info('Authenticated as %s', username)

        # Drop @REALM from username and store
        if username is not None:
            self._settings['username'] = username.rsplit('@', maxsplit=1)[0]

        # Response to Kerberos challenge with ticket
        r = self.get(
            url,
            headers={'Authorization': auth_header},
            allow_redirects=False,
            verify=self.verify,
        )

        if 'Location' not in r.headers:
            raise ValueError(
                "Invalid authentication response." "'Location' header not received."
            )

        match = re.search('(?<=access_token=)[^&]*', r.headers['Location'])

        if match is None:
            raise ValueError(
                "Invalid authentication response.  'Location' "
                "header does not contain an access token."
            )

        return match.group(0)

    def _get_token_with_password(self):
        """Authenticate with a username and password."""
        username = self._settings['username']
        password = self._settings['password']
        url = self._build_url('/SASLogon/oauth/token')

        data = 'grant_type=password&username={}&password={}'.format(username, password)
        headers = {
            'Accept': 'application/json',
            'Content-Type': 'application/x-www-form-urlencoded',
        }

        r = super(Session, self).post(
            url, data=data, headers=headers, auth=('sas.ec', '')
        )

        if r.status_code == 401:
            raise exceptions.AuthenticationError(username)
        r.raise_for_status()

        return r.json().get('access_token')

    def get_token(self):
        """Authenticates with the session host and retrieves an
        authorization token for use by subsequent requests.

        Returns
        -------
        str
            a bearer token for :class:`HTTPBearerAuth`

        Raises
        ------
        AuthenticationError
            authentication with the host failed

        """
        username = self._settings['username']
        password = self._settings['password']

        if username is None or password is None:
            return self._get_token_with_kerberos()
        return self._get_token_with_password()

    def to_swat(self, server=None, port=None):
        """Establish a SWAT session to CAS.

        Parameters
        ----------
        server : str, optional
            The hostname of the CAS controller or the CAS cluster logical name.
            Defaults to current host and 'cas-shared-default'.
        port : int, optional
            Port number to connect to CAS.  Defaults to 5570.

        Returns
        -------
        swat.CAS
            Active SWAT connection to the CAS server

        """
        if swat is None:
            raise RuntimeError("Cannot create a CAS session unless the SWAT "
                               "package is installed.  Install with "
                               "'pip install swat' before continuing.")

        port = port or 5570

        try:
            # Allow overriding of hostname in case CAS controller is not
            # co-located with microservices
            server_name = server or self.hostname
            cas = swat.CAS(server_name, port, username=self.username,
                           password=self._settings.get('password'))
        except ValueError:
            # Couldn't create a binary connection to CAS.  Attempt a REST
            # connection.  Since hostname is known, interpret server as the
            # logical server name for CAS.
            server_name = server or 'cas-shared-default'
            server_name += '-http'

            environ = os.environ.copy()
            try:
                # Skip SSL validation for CAS if it was requested for sasctl
                if not self.verify:
                    os.environ['SSLREQCERT'] = 'no'

                # Create a REST connection to CAS
                cas = swat.CAS(
                    'https://%s/%s/' % (self.hostname, server_name),
                    username=self.username,
                    password=self._settings.get('password'))
            finally:
                # Restore original environment
                os.environ.clear()
                os.environ.update(environ)

        return cas

    def _build_url(self, url):
        """Build a complete URL from a path by substituting in session parameters."""
        components = urlsplit(url)

        domain = components.netloc or self._settings['domain']

        # Add port if a non-standard port was specified
        if self._settings['port'] is not None and ':' not in domain:
            domain = '{}:{}'.format(domain, self._settings['port'])

        return urlunsplit(
            [
                components.scheme or self._settings['protocol'],
                domain,
                components.path,
                components.query,
                components.fragment,
            ]
        )

    def __enter__(self):
        super(Session, self).__enter__()

        # Make this the current session
        self._old_session = current_session()
        current_session(self)

        return self

    def __exit__(self, *args):
        # Restore previous current session
        current_session(self._old_session)

        super(Session, self).__exit__(*args)

    def __str__(self):
        return (
            "{class_}(hostname='{hostname}', username='{username}', "
            "protocol='{protocol}', verify_ssl={verify})".format(
                class_=type(self).__name__,
                hostname=self.hostname,
                username=self.username,
                protocol=self._settings.get('protocol'),
                verify=self.verify,
            )
        )


class PageIterator:
    """Iterates through a collection that must be "paged" from the server.

    Pages contain a batch of items from the overall collection.  Iterates the
    series of pages and returns a single batch of items each time `next()` is
    called.

    Parameters
    ----------
    obj : RestObj
        An instance of `RestObj` containing any initial items and a link to
        retrieve additional items.
    session : Session
        The `Session` instance to use for requesting additional items.  Defaults
        to current_session()
    threads : int
        Number of threads allocated to downloading additional pages.

    Yields
    ------
    List[RestObj]
        Items contained in the current page

    """

    def __init__(self, obj, session=None, threads=4):
        self._num_threads = threads

        # Session to use when requesting items
        self._session = session or current_session()
        self._pool = None
        self._requested = []

        link = get_link(obj, 'next')

        # Dissect the "next" link so it can be reformatted and used by
        # parallel threads
        if link is None:
            self._min_queue_len = 0
            self._start = 0
            self._limit = 0
        if link is not None:
            link = link['href']
            start = re.search(r'(?<=start=)[\d]+', link)
            limit = re.search(r'(?<=limit=)[\d]+', link)

            # Construct a new link with format params
            # Result is "/spam/spam?start={start}&limit={limit}"
            link = (
                link[: start.start()]
                + '{start}'
                + link[start.end() : limit.start()]
                + '{limit}'
                + link[limit.end() :]
            )

            self._start = int(start.group())
            self._limit = int(limit.group())

            # Length at which to beging requesting new items from the server
            self._min_queue_len = self._limit

        self._next_link = link

        # Store the current items to iterate over
        self._obj = obj

    def __next__(self):
        if self._pool is None:
            self._pool = concurrent.futures.ThreadPoolExecutor(
                max_workers=self._num_threads
            )

        # Send request for new pages if we don't have enough cached
        num_req_needed = self._num_threads - len(self._requested)
        for _ in range(num_req_needed):
            self._requested.append(self._pool.submit(self._request_async, self._start))
            self._start += self._limit

        # If this is the first time next() has been called, return the items
        # contained in the initial page.
        if self._obj is not None:
            result = [RestObj(x) for x in self._obj['items']]
            self._obj = None
            return result

        # Make sure the next page has been received
        if self._requested:
            items = self._requested.pop(0).result()

            if not items:
                raise StopIteration

            return items

        raise StopIteration

    def __iter__(self):
        # All Iterators are also Iterables
        return self

<<<<<<< HEAD
    next = __next__        # Python 2 compatible
=======
    next = __next__  # Python 2 compatible
>>>>>>> b48db140

    def _request_async(self, start):
        """Used by worker threads to retrieve next batch of items."""

        if self._next_link is None:
            return []

        # Format the link to retrieve desired batch
        link = self._next_link.format(start=start, limit=self._limit)
        r = get(link, format='json', session=self._session)
        r = RestObj(r)
        return [RestObj(x) for x in r['items']]


class PagedItemIterator:
    """Iterates through a collection that must be "paged" from the server.

    Uses `PageIterator` to transparently download pages of items from the server
    as needed.

    Parameters
    ----------
    obj : RestObj
        An instance of `RestObj` containing any initial items and a link to
        retrieve additional items.
    session : Session
        The `Session` instance to use for requesting additional items.  Defaults
        to current_session()
    threads : int
        Number of threads allocated to downloading additional items.

    Yields
    ------
    RestObj

    Notes
    -----
    Value returned by len() is an approximate count of the items available.  The actual
    number of items returned may be greater than or less than this number.

    See Also
    --------
    PageIterator

    """

    def __init__(self, obj, session=None, threads=4):
        # Iterates over whole pages of items
        self._pager = PageIterator(obj, session, threads)

        # Store items from latest page that haven't been returned yet.
        self._cache = []

        # Total number of items to iterate over
        if 'count' in obj:
            # NOTE: "count" may be an (over) estimate of the number of items available
            #       since some may be inaccessible due to user permissions & won't actually be returned.
            self._count = int(obj.count)
        else:
            self._count = len(obj['items'])

    def __len__(self):
        return self._count

    def __next__(self):
        # Get next page of items if we're currently out
        if not self._cache:
            self._cache = next(self._pager)

            if len(self._cache) < self._pager._limit:
<<<<<<< HEAD
                print('oops')
                # number of items returned in page was less than expected
                # might be last page, or items might have been filtered out by server.
=======
                # number of items returned in page was less than expected
                # might be last page, or items might have been filtered out by server.
                pass
>>>>>>> b48db140

        # Return the next item
        if self._cache:
            self._count -= 1
            return self._cache.pop(0)

        raise StopIteration()
        # Out of items and out of pages
        # self._count = 0
        # raise StopIteration

    def __iter__(self):
        return self

<<<<<<< HEAD
    next = __next__        # Python 2 compatible


class PagedListIterator:
    """Iterates over an instance of PagedList

    Parameters
    ----------
    l : list-like

    """
=======
    next = __next__  # Python 2 compatible


class PagedListIterator:
    """Iterates over an instance of PagedList

    Parameters
    ----------
    l : list-like

    """

>>>>>>> b48db140
    def __init__(self, l):
        self.__list = l
        self.__index = 0

    def __next__(self):
        if self.__index >= len(self.__list):
            raise StopIteration

        try:
            item = self.__list[self.__index]
            self.__index += 1
            return item
        except IndexError:
            # Because PagedList length is approximate, iterating can result in
            # indexing outside the array.  Just stop the iteration if that occurs.
            raise StopIteration

    def __iter__(self):
        return self

<<<<<<< HEAD
    next = __next__     # Python 2 compatibility
=======
    next = __next__  # Python 2 compatibility
>>>>>>> b48db140


class PagedList(list):
    """List that dynamically loads items from the server.

    Parameters
    ----------
    obj : RestObj
        An instance of `RestObj` containing any initial items and a link to
        retrieve additional items.
    session : Session, optional
        The `Session` instance to use for requesting additional items.  Defaults
        to current_session()
    threads : int, optional
        Number of threads allocated to loading additional items.

    Notes
    -----
    Value returned by len() is an approximate count of the items available.  The actual
    length is not known until all items have been pulled from the server.

    See Also
    --------
    PagedItemIterator

    """
<<<<<<< HEAD
=======

>>>>>>> b48db140
    def __init__(self, obj, session=None, threads=4):
        super(PagedList, self).__init__()
        self._pager = PagedItemIterator(obj, session=session, threads=threads)

        # Add the first page of items to the list
<<<<<<< HEAD
        for _ in range(len(self._pager._cache)):
            self.append(next(self._pager))
=======
        self.extend(self._pager._cache)
        # for _ in range(len(self._pager._cache)):
        #     self.append(next(self._pager))
>>>>>>> b48db140

        # Assume that server has more items available
        self._has_more = True

    def __len__(self):
        if self._has_more:
            # Estimate the total length as items downloaded + items still on server
            return super(PagedList, self).__len__() + len(self._pager)
<<<<<<< HEAD
        else:
            # We've pulled everything from the server, so we have an exact length now.
            return super(PagedList, self).__len__()
=======

        # We've pulled everything from the server, so we have an exact length now.
        return super(PagedList, self).__len__()
>>>>>>> b48db140

    def __iter__(self):
        return PagedListIterator(self)

    def __getslice__(self, i, j):
        # Removed from Py3.x but still implemented in CPython built-in list
        # Override to ensure __getitem__ is used instead.
        return self.__getitem__(slice(i, j))

    def __getitem__(self, item):
        if hasattr(item, 'stop'):
            # `item` is a slice
            # if no stop was specified, assume full length
            idx = item.stop or len(self)
        else:
            idx = int(item)

            # Support negative indexing.  Need to load items up to len() - idx.
            if idx < 0:
                idx = len(self) + idx

        try:
            # Iterate through server-side pages until we've loaded
            # the item at the requested index.
            while super(PagedList, self).__len__() <= idx:
                n = next(self._pager)
                self.append(n)

        except StopIteration:
            # We've hit the end of the paging so the server has no more items to retrieve.
            self._has_more = False

        # Get the item from the list
        return super(PagedList, self).__getitem__(item)

    def __str__(self):
        string = super(PagedList, self).__str__()

        # If the list has more "items" than are stored in the underlying list
        # then there are more downloads to make.
        if len(self) - super(PagedList, self).__len__() > 0:
            string = string.rstrip(']') + ', ... ]'

        return string


def is_uuid(id_):
    try:
        UUID(str(id_))
        return True
    except (ValueError, TypeError):
        return False


def get(path, **kwargs):
    """Send a GET request.

    Parameters
    ----------
    path : str
        The path portion of the URL.
    kwargs : any
        Passed to `request`.

    Returns
    -------
    RestObj or None
        The results or None if the resource was not found.

    """
    try:
        return request('get', path, **kwargs)
    except HTTPError as e:
        if e.code == 404:
            return None  # Resource not found
        raise e


def head(path, **kwargs):
    """Send a HEAD request.

    Parameters
    ----------
    path : str
        The path portion of the URL.
    kwargs : any
        Passed to `request`.

    Returns
    -------
    RestObj

    """
    return request('head', path, **kwargs)


def post(path, **kwargs):
    """Send a POST request.

    Parameters
    ----------
    path : str
        The path portion of the URL.
    kwargs : any
        Passed to `request`.

    Returns
    -------
    RestObj

    """
    return request('post', path, **kwargs)


def put(path, item=None, **kwargs):
    """Send a PUT request.

    Parameters
    ----------
    path : str
        The path portion of the URL.
    item : RestObj, optional
        A existing object to PUT.  If provided, ETag and Content-Type headers
        will automatically be specified.
    kwargs : any
        Passed to `request`.

    Returns
    -------
    RestObj

    """
    # If call is in the format put(url, RestObj), automatically fill in header
    # information
    if item is not None and isinstance(item, RestObj):
        get_headers = getattr(item, '_headers', None)
        if get_headers is not None:
            # Update the headers param if it was specified
            headers = kwargs.pop('headers', {})
            headers.setdefault('If-Match', get_headers.get('etag'))
            headers.setdefault('Content-Type', get_headers.get('content-type'))
            return request('put', path, json=item, headers=headers)

    return request('put', path, **kwargs)


def delete(path, **kwargs):
    """Send a DELETE request.

    Parameters
    ----------
    path : str
        The path portion of the URL.
    kwargs : any
        Passed to `request`.

    Returns
    -------
    RestObj

    """
    return request('delete', path, **kwargs)


def request(verb, path, session=None, raw=False, format='auto', **kwargs):
    """Send an HTTP request with a session.

    Parameters
    ----------
    verb : str
        A valid HTTP request verb.
    path : str
        Path portion of URL to request.
    session : Session, optional
        Defaults to `current_session()`.
    raw : bool
        Deprecated. Whether to return the raw `Response` object.
        Defaults to False.
    format : {'auto', 'rest', 'response', 'content', 'json', 'text'}
        The format of the return response.  Defaults to `auto`.
        rest: `RestObj` constructed from JSON.
        response: the raw `Response` object.
        content: Response.content
        json: Response.json()
        text: Response.text
        auto: `RestObj` constructed from JSON if possible, otherwise same as
              `text`.
    kwargs : any
        Additional arguments are passed to the session `request` method.

    Returns
    -------

    """
    session = session or current_session()

    if session is None:
        raise TypeError('No `Session` instance found.')

    if raw:
        warnings.warn(
            "The 'raw' parameter is deprecated and will be removed in"
            " a future version.  Use format='response' instead.",
            DeprecationWarning,
        )
        format = 'response'

    format = 'auto' if format is None else str(format).lower()
    if format not in ('auto', 'response', 'content', 'text', 'json', 'rest'):
        raise ValueError

    response = session.request(verb, path, **kwargs)

    if 400 <= response.status_code <= 599:
        raise HTTPError(
            response.url, response.status_code, response.text, response.headers, None
        )

    # Return the raw response if requested
    if format == 'response':
        return response
    if format == 'json':
        return response.json()
    if format == 'text':
        return response.text
    if format == 'content':
        return response.content
    try:
        obj = _unwrap(response.json())

        # ETag is required to update any object
        # May not be returned on all responses (e.g. listing
        # multiple objects)
        if isinstance(obj, RestObj):
            obj._headers = response.headers
        return obj
    except ValueError:
        if format == 'rest':
            return RestObj()
        return response.text


def get_link(obj, rel):
    """Get link information from a resource.

    Parameters
    ----------
    obj : dict
    rel : str

    Returns
    -------
    dict

    """
    if isinstance(obj, dict) and 'links' in obj:
        if isinstance(obj['links'], dict):
            return obj['links'].get(rel)

        links = [l for l in obj.get('links', []) if l.get('rel') == rel]
        if not links:
            return None
        if len(links) == 1:
            return links[0]
        return links

    if isinstance(obj, dict) and 'rel' in obj and obj['rel'] == rel:
        # Object is already a link, just return it
        return obj


def request_link(obj, rel, **kwargs):
    """Request a link from a resource.

    Parameters
    ----------
    obj : dict
    rel : str
    kwargs : any
        Passed to :function:`request`

    Returns
    -------

    """
    link = get_link(obj, rel)

    if link is None:
        raise ValueError("Link '%s' not found in object %s." % (rel, obj))

    return request(link['method'], link['href'], **kwargs)


def uri_as_str(obj):
    """Get the URI of a resource in string format.

    Parameters
    ----------
    obj : str or dict
        Strings are assumed to be URIs and are returned as is.  Dictionary
        objects will be checked for a `self` URI and returned if found.

    Returns
    -------
    str
        Resource URI or None if not found

    """
    if isinstance(obj, dict):
        link = get_link(obj, 'self')
        if isinstance(link, dict):
            return link.get('uri')

    return obj


def _unwrap(json):
    """Converts a JSON response to one or more `RestObj` instances.

    If the JSON contains a .items property, only those items are converted and returned.

    Parameters
    ----------
    json

    Returns
    -------

    """
    if 'items' in json:
        if len(json['items']) == 1:
            return RestObj(json['items'][0])
        if len(json['items']) > 1:
            return PagedList(RestObj(json))
        return []

    return RestObj(json)


def _build_crud_funcs(path, single_term=None, plural_term=None, service_name=None):
    """Utility method for defining simple functions to perform CRUD operations on a REST endpoint.

    Parameters
    ----------
    path : str
        URL path to use for the requests
    single_term : str
        English name of the item being manipulated. Defaults to `plural_term`.
    plural_term : str
        English name of the items being manipulated. Defaults to the last segment of `path`.
    service_name : str
        Name of the service under which the command will be listed in the `sasctl` CLI.  Defaults to `plural_term`.

    Returns
    -------
    functions : tuple
        tuple of CRUD functions: list_items, get_item, update_item, delete_item


    Examples
    --------

    >>> list_spam, get_spam, update_spam, delete_spam = _build_crud_funcs('/spam')

    """

    @sasctl_command('list')
    def list_items(filter=None):
        """List all {items} available in the environment.

        Parameters
        ----------
        filter : str, optional

        Returns
        -------
        list
            A list of dictionaries containing the {items}.

        Notes
        -----
        See the filtering_ reference for details on the `filter` parameter.

        .. _filtering: https://developer.sas.com/reference/filtering/

        """
        params = 'filter={}'.format(filter) if filter is not None else {}

        results = get(path, params=params)
        return results if isinstance(results, list) else [results]

    @sasctl_command('get')
    def get_item(item, refresh=False):
        """Returns a {item} instance.

        Parameters
        ----------
        item : str or dict
            Name, ID, or dictionary representation of the {item}.
        refresh : bool, optional
            Obtain an updated copy of the {item}.

        Returns
        -------
        RestObj or None
            A dictionary containing the {item} attributes or None.

        Notes
        -------
        If `item` is a complete representation of the {item} it will be returned unless `refresh` is set.  This
        prevents unnecessary REST calls when data is already available on the client.

        """

        # If the input already appears to be the requested object just return it, unless
        # a refresh of the data was explicitly requested.
        if isinstance(item, dict) and all(k in item for k in ('id', 'name')):
            if refresh:
                item = item['id']
            else:
                return item

        if is_uuid(item):
            return get(path + '/{id}'.format(id=item))
        results = list_items(filter='eq(name, "{}")'.format(item))

        # Not sure why, but as of 19w04 the filter doesn't seem to work.
        for result in results:
            if result['name'] == str(item):
                # Make a request for the specific object so that ETag is
                # included, allowing updates.
                if get_link(result, 'self'):
                    return request_link(result, 'self')

                id_ = result.get('id', result['name'])
                return get(path + '/{id}'.format(id=id_))

        return None

    @sasctl_command('update')
    def update_item(item):
        """Updates a {item} instance.

        Parameters
        ----------
        item : dict

        Returns
        -------
        None

        """

        headers = getattr(item, '_headers', None)
        if headers is None or headers.get('etag') is None:
            raise ValueError('Could not find ETag for update of %s.' % item)

        id_ = getattr(item, 'id', None)
        if id_ is None:
            raise ValueError('Could not find property `id` for update of %s.' % item)

        headers = {
            'If-Match': item._headers.get('etag'),
            'Content-Type': item._headers.get('content-type'),
        }

        return put(path + '/%s' % id_, json=item, headers=headers)

    @sasctl_command('delete')
    def delete_item(item):
        """Deletes a {item} instance.

        Parameters
        ----------
        item

        Returns
        -------
        None

        """

        # Try to find the item if the id can't be found
        if not (isinstance(item, dict) and 'id' in item):
            item = get_item(item)

        if isinstance(item, dict) and 'id' in item:
            item = item['id']

        if is_uuid(item):
            return delete(path + '/{id}'.format(id=item))
        raise ValueError("Unrecognized id '%s'" % item)

    # Pull object name from path if unspecified (many paths end in /folders or /repositories).
    plural_term = plural_term or str(path).split('/')[-1]
    single_term = single_term or plural_term
    service_name = service_name or plural_term
    service_name = service_name.replace(' ', '_')

    for func in [list_items, get_item, update_item, delete_item]:
        func.__doc__ = func.__doc__.format(item=single_term, items=plural_term)
        func._cli_service = service_name

        prefix = func.__name__.split('_')[0] + '_'
        suffix = plural_term if prefix == 'list_' else single_term
        func.__name__ = prefix + suffix

    return list_items, get_item, update_item, delete_item


def _build_is_available_func(service_root):
    def is_available():
        """Checks if the service is currently available.

        Returns
        -------
        bool

        """
        response = current_session().head(service_root + '/')
        return response.status_code == 200
<<<<<<< HEAD
=======

>>>>>>> b48db140
    return is_available


@versionadded(version='1.5.6')
def platform_version():
    """Get the version of the SAS Viya platform to which sasctl is connected.

    Returns
    -------
    string : {'3.5', '4.0'}

        SAS Viya version number

    """
    from .services import model_repository as mr
<<<<<<< HEAD
=======

>>>>>>> b48db140
    response = mr.info()
    buildVersion = response.get('build')['buildVersion']
    try:
        if buildVersion[0:4] == '3.7.':
            return '3.5'
        elif float(buildVersion[0:4]) >= 3.10:
            return '4.0'
    except ValueError:
<<<<<<< HEAD
        pass    # Version could not be found.  Return None instead.
=======
        pass  # Version could not be found.  Return None instead.
>>>>>>> b48db140
<|MERGE_RESOLUTION|>--- conflicted
+++ resolved
@@ -953,11 +953,7 @@
         # All Iterators are also Iterables
         return self
 
-<<<<<<< HEAD
-    next = __next__        # Python 2 compatible
-=======
     next = __next__  # Python 2 compatible
->>>>>>> b48db140
 
     def _request_async(self, start):
         """Used by worker threads to retrieve next batch of items."""
@@ -1028,15 +1024,9 @@
             self._cache = next(self._pager)
 
             if len(self._cache) < self._pager._limit:
-<<<<<<< HEAD
-                print('oops')
-                # number of items returned in page was less than expected
-                # might be last page, or items might have been filtered out by server.
-=======
                 # number of items returned in page was less than expected
                 # might be last page, or items might have been filtered out by server.
                 pass
->>>>>>> b48db140
 
         # Return the next item
         if self._cache:
@@ -1051,8 +1041,7 @@
     def __iter__(self):
         return self
 
-<<<<<<< HEAD
-    next = __next__        # Python 2 compatible
+    next = __next__  # Python 2 compatible
 
 
 class PagedListIterator:
@@ -1063,20 +1052,7 @@
     l : list-like
 
     """
-=======
-    next = __next__  # Python 2 compatible
-
-
-class PagedListIterator:
-    """Iterates over an instance of PagedList
-
-    Parameters
-    ----------
-    l : list-like
-
-    """
-
->>>>>>> b48db140
+
     def __init__(self, l):
         self.__list = l
         self.__index = 0
@@ -1097,11 +1073,7 @@
     def __iter__(self):
         return self
 
-<<<<<<< HEAD
-    next = __next__     # Python 2 compatibility
-=======
     next = __next__  # Python 2 compatibility
->>>>>>> b48db140
 
 
 class PagedList(list):
@@ -1128,23 +1100,15 @@
     PagedItemIterator
 
     """
-<<<<<<< HEAD
-=======
-
->>>>>>> b48db140
+
     def __init__(self, obj, session=None, threads=4):
         super(PagedList, self).__init__()
         self._pager = PagedItemIterator(obj, session=session, threads=threads)
 
         # Add the first page of items to the list
-<<<<<<< HEAD
-        for _ in range(len(self._pager._cache)):
-            self.append(next(self._pager))
-=======
         self.extend(self._pager._cache)
         # for _ in range(len(self._pager._cache)):
         #     self.append(next(self._pager))
->>>>>>> b48db140
 
         # Assume that server has more items available
         self._has_more = True
@@ -1153,15 +1117,9 @@
         if self._has_more:
             # Estimate the total length as items downloaded + items still on server
             return super(PagedList, self).__len__() + len(self._pager)
-<<<<<<< HEAD
-        else:
-            # We've pulled everything from the server, so we have an exact length now.
-            return super(PagedList, self).__len__()
-=======
 
         # We've pulled everything from the server, so we have an exact length now.
         return super(PagedList, self).__len__()
->>>>>>> b48db140
 
     def __iter__(self):
         return PagedListIterator(self)
@@ -1683,10 +1641,7 @@
         """
         response = current_session().head(service_root + '/')
         return response.status_code == 200
-<<<<<<< HEAD
-=======
-
->>>>>>> b48db140
+
     return is_available
 
 
@@ -1702,10 +1657,7 @@
 
     """
     from .services import model_repository as mr
-<<<<<<< HEAD
-=======
-
->>>>>>> b48db140
+
     response = mr.info()
     buildVersion = response.get('build')['buildVersion']
     try:
@@ -1714,8 +1666,4 @@
         elif float(buildVersion[0:4]) >= 3.10:
             return '4.0'
     except ValueError:
-<<<<<<< HEAD
-        pass    # Version could not be found.  Return None instead.
-=======
-        pass  # Version could not be found.  Return None instead.
->>>>>>> b48db140
+        pass  # Version could not be found.  Return None instead.