--- conflicted
+++ resolved
@@ -9,28 +9,17 @@
 from __future__ import print_function
 import base64
 import importlib
-<<<<<<< HEAD
-import pickle  # skipcq BAN-B301
-=======
 import pickle                                                                                          # skipcq BAN-B301
->>>>>>> 918849be
 import os
 import re
 import sys
 from collections import OrderedDict
-<<<<<<< HEAD
-
-=======
->>>>>>> 918849be
 import six
 
 from .ds2 import DS2Thread, DS2Variable, DS2PyMASPackage
 from .python import ds2_variables
 from ..decorators import versionadded, versionchanged
-<<<<<<< HEAD
-=======
 from ..misc import random_string
->>>>>>> 918849be
 
 
 @versionchanged(reason='Added `name` parameter.', version='1.5')
@@ -99,32 +88,18 @@
                 string_input += ("        if {0}: {0} = {0}.strip()".format(v.name), )
             else:
                 string_input += (
-<<<<<<< HEAD
-                "        if {0} is None: {0} = np.nan".format(v.name),)
-
-=======
                  "        if {0} is None: {0} = np.nan".format(v.name),)
->>>>>>> 918849be
 
     # Statement to execute the function w/ provided parameters
     if array_input:
         middle = string_input + \
                  (
-<<<<<<< HEAD
-                 '        input_array = np.array([{}]).reshape((1, -1))'.format(
-                     ', '.join(args)),
-                 '        columns = [{}]'.format(
-                     ', '.join('"{0}"'.format(w) for w in args)),
-                 '        input_df = pd.DataFrame(data=input_array, columns=columns)',
-                 '        result = {}(input_df)'.format(func))
-=======
                   '        input_array = np.array([{}]).reshape((1, -1))'.format(
                      ', '.join(args)),
                   '        columns = [{}]'.format(
                      ', '.join('"{0}"'.format(w) for w in args)),
                   '        input_df = pd.DataFrame(data=input_array, columns=columns)',
                   '        result = {}(input_df)'.format(func))
->>>>>>> 918849be
     else:
         func_call = '{}({})'.format(func, ','.join(args))
         middle = ('        result = {}'.format(func_call),)
@@ -155,13 +130,8 @@
                   '        import pandas as pd') + \
                  middle + \
                  (
-<<<<<<< HEAD
-                 '        result = tuple(result.ravel()) if hasattr(result, '
-                 '"ravel") else tuple(result)',
-=======
                   '        result = tuple(result.ravel()) if hasattr(result, '
                   '"ravel") else tuple(result)',
->>>>>>> 918849be
                   '        if len(result) == 0:',
                   '            result = tuple(None for i in range(%s))' % len(
                       output_names),
@@ -171,15 +141,9 @@
                   '        from traceback import format_exc',
                   '        msg = str(e) + format_exc()' if return_msg else '',
                   '        if result is None:',
-<<<<<<< HEAD
-                 '            result = tuple(None for i in range(%s))' % len(
-                     output_names),
-                 '    return result + (msg, )')
-=======
                   '            result = tuple(None for i in range(%s))' % len(
                      output_names),
                   '    return result + (msg, )')
->>>>>>> 918849be
 
     return '\n'.join(definition)
 
@@ -193,11 +157,7 @@
     func : function or str
         Function name or an instance of Function which will be wrapped.  Assumed
         to behave as `.predict()` methods.
-<<<<<<< HEAD
-     variables : list of DS2Variable
-=======
     variables : list of DS2Variable
->>>>>>> 918849be
         Input and output variables for the function
     kwargs : any
         Will be passed to `build_wrapper_function`.
@@ -227,11 +187,7 @@
     func : function or str
         Function name or an instance of Function which will be wrapped.  Assumed
         to behave as `.predict_proba()` methods.
-<<<<<<< HEAD
-     variables : list of DS2Variable
-=======
     variables : list of DS2Variable
->>>>>>> 918849be
         Input and output variables for the function
     kwargs : any
         Will be passed to `build_wrapper_function`.
@@ -429,10 +385,7 @@
 
 
 def _build_pymas(obj, func_name=None, input_types=None, array_input=False,
-<<<<<<< HEAD
-=======
                  func_prefix=None,
->>>>>>> 918849be
                  return_code=None, return_message=None, code=None):
     """
 
@@ -511,106 +464,11 @@
     variables = list(variables)
 
     return PyMAS(target_func, variables, code,
-<<<<<<< HEAD
-                 array_input=array_input, func_prefix='obj.')
-=======
                  array_input=array_input, func_prefix=func_prefix)
->>>>>>> 918849be
 
 
 class PyMAS:
     """
-<<<<<<< HEAD
-
-    Parameters
-    ----------
-    target_function : str
-        The Python function to be executed.
-    variables : list of DS2Variable
-        The input/ouput variables be declared in the module.
-    python_source : str
-        Additional Python code to be executed during setup.
-    return_code : bool
-        Deprecated.
-        Whether the DS2-generated return code should be included.
-    return_msg : bool
-        Deprecated.
-        Whether the DS2-generated return message should be included.
-    kwargs : any
-        Passed to :func:`build_wrapper_function`.
-
-    """
-    def __init__(self,
-                 target_function,
-                 variables,
-                 python_source,
-                 return_code=None,
-                 return_msg=None,
-                 func_prefix=None,
-                 **kwargs):
-
-        if return_code is not None or return_msg is not None:
-            raise DeprecationWarning("The 'return_code' and 'return_msg' "
-                                     "parameters are ignored and will be "
-                                     "removed completely in a future version")
-
-        func_prefix = func_prefix or ''
-
-        if not isinstance(target_function, list):
-            target_function = [target_function]
-            variables = [variables]
-
-        return_code = False
-        return_msg = False
-
-        # Replicate parameter for each function to be exposed
-        if isinstance(return_code, bool):
-            return_code = [return_code] * len(target_function)
-
-        # Replicate parameter for each function to be exposed
-        if isinstance(return_msg, bool):
-            return_msg = [return_msg] * len(target_function)
-
-        self.wrapper = []
-        for func, vars, code, msg in zip(target_function, variables, return_code, return_msg):
-            if func.lower() == 'predict':
-                lines = wrap_predict_method(func_prefix + func, vars,
-                                            setup=python_source, **kwargs)
-            elif func.lower() == 'predict_proba':
-                lines = wrap_predict_proba_method(func_prefix + func, vars,
-                                                  setup=python_source, **kwargs)
-            else:
-                lines = build_wrapper_function(func_prefix+func,
-                                               vars,
-                                               name=func,
-                                               setup=python_source,
-                                               **kwargs)
-
-            # Add DS2 variables for returning error codes/messages
-            # NOTE: add these *after* wrapper function is generated to prevent
-            # double-counting them.
-            if code:
-                vars.append(DS2Variable(name='rc', type='int32', out=True))
-            if msg:
-                vars.append(DS2Variable(name='msg', type='char', out=True))
-
-            # Clear setup code once it's been added once.  No need to duplicate
-            # if multiple functions are defined.
-            python_source = None
-
-            self.wrapper.extend(lines.split('\n'))
-
-        self.variables = variables[0]
-        # self.return_code = return_code[0]
-        self.return_message = return_msg[0]
-
-        self.package = DS2PyMASPackage(self.wrapper)
-
-        for idx, func in enumerate(target_function):
-            self.package.add_method(func, func,
-                                    variables[idx])
-
-=======
 
     Parameters
     ----------
@@ -707,7 +565,6 @@
                                     wrapper_names[idx],
                                     variables[idx])
 
->>>>>>> 918849be
     @versionchanged(version='1.4', reason="Added `dest='Python'` option")
     def score_code(self, input_table=None, output_table=None, columns=None, dest='MAS'):
         """Generate DS2 score code
