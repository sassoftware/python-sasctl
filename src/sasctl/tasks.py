#!/usr/bin/env python
# encoding: utf-8
#
# Copyright © 2019, SAS Institute Inc., Cary, NC, USA.  All Rights Reserved.
# SPDX-License-Identifier: Apache-2.0

"""Commonly used tasks in the analytics life cycle."""

import json
import logging
import math
import os
import re
import sys
from warnings import warn

import pandas as pd

try:
    import swat
except ImportError:
    swat = None

from urllib.error import HTTPError

from . import utils
from .core import RestObj, current_session, get, get_link, request_link
from .exceptions import AuthorizationError
from .services import model_management as mm
from .services import model_publish as mp
from .services import model_repository as mr


logger = logging.getLogger(__name__)

_VARIABLE_PROPERTIES = ["name", "role", "type", "level", "length"]
# As of Viya 3.4 model registration fails if character fields are longer
# than 1024 characters
_DESC_MAXLEN = 1024

# As of Viya 3.4 model registration fails if user-defined properties are
# longer than 512 characters.
_PROP_VALUE_MAXLEN = 512
_PROP_NAME_MAXLEN = 60


def _property(k, v):
    return {"name": str(k)[:_PROP_NAME_MAXLEN], "value": str(v)[:_PROP_VALUE_MAXLEN]}


def _create_project(project_name, model, repo, input_vars=None, output_vars=None):
    """Creates a project based on the model specifications.

    Parameters
    ----------
    project_name : str
        Name of the project to be created
    model : dict
        Model information
    repo : str or dict
        Repository in which to create the project
    input_vars : list
        Input variables formatted as {'name': 'varname'}
    output_vars
        Output variables formatted as {'name': 'varname'}

    Returns
    -------
    RestObj
        The created project
    """

    properties, variables = _format_properties(model, input_vars, output_vars)

    project = mr.create_project(project_name, repo, variables=variables, **properties)

    # As of Viya 3.4 the 'predictionVariable' and 'eventProbabilityVariable'
    # parameters are not set during project creation.  Update the project if
    # necessary.
    needs_update = False
    for p in ("predictionVariable", "eventProbabilityVariable"):
        if project.get(p) != properties.get(p):
            project[p] = properties.get(p)
            needs_update = True

    if needs_update:
        project = mr.update_project(project)

    return project


# TODO: Add doc_string and unit/integration tests
def _update_properties(project_name, model, input_vars=None, output_vars=None):
    properties, variables = _format_properties(model, input_vars, output_vars)
    project = mr.get_project(project_name)
    formatted_variables = list()
    vars_to_add = list()
    # If the project has no variables, catch error and don't add variables to list
    try:
        for variable in project.variables:
            v = dict()
            for p in _VARIABLE_PROPERTIES:
                v[p] = variable.get(p)
            formatted_variables.append(v)
    except AttributeError:
        pass
    for variable in variables:
        if variable not in formatted_variables:
            vars_to_add.append(variable)
    for p in properties:
        project[p] = properties[p]
    mr.update_project(project)
    if vars_to_add:
        headers = {"Content-Type": "application/vnd.sas.collection+json"}
        mr.post(f"projects/{project.id}/variables", json=vars_to_add, headers=headers)
    return mr.get_project(project_name)


# TODO: Add doc_string and unit tests
def _format_properties(model, input_vars=None, output_vars=None):
    properties = {
        k: model[k]
        for k in model
        if k
        in (
            "function",
            "targetLevel",
            "targetVariable",
            "targetEvent",
            "classTargetValues",
        )
    }

    function = model.get("function", "").lower()
    algorithm = model.get("algorithm", "").lower()

    # Get input & output variable lists
    # Note: copying lists to avoid altering original
    input_vars = input_vars or model.get("inputVariables", [])
    output_vars = output_vars or model.get("outputVariables", [])
    input_vars = input_vars[:]
    output_vars = output_vars[:]
    unformatted_variables = input_vars + output_vars
    formatted_variables = list()
    for variable in unformatted_variables:
        formatted_variable = dict()
        for p in _VARIABLE_PROPERTIES:
            formatted_variable[p] = variable.get(p)
        formatted_variables.append(formatted_variable)

    # Set prediction or eventProbabilityVariable
    if output_vars:
        if function == "prediction":
            properties["predictionVariable"] = output_vars[0]["name"]
        else:
            properties["eventProbabilityVariable"] = output_vars[0]["name"]

    # Set targetLevel
    if properties.get("targetLevel") is None:
        if function == "classification" and "logistic" in algorithm:
            properties["targetLevel"] = "Binary"
        elif function == "prediction" and "regression" in algorithm:
            properties["targetLevel"] = "Interval"
        else:
            properties["targetLevel"] = ""

    if properties.get("targetEvent") is not None:
        properties["targetEventValue"] = properties["targetEvent"]
        del properties["targetEvent"]

    return properties, formatted_variables


def _compare_properties(project_name, model, input_vars=None, output_vars=None):
    properties, _ = _format_properties(model, input_vars, output_vars)
    project = mr.get_project(project_name)
    same_properties = True
    for p in properties:
        if p not in project or project[p].lower() != properties[p].lower():
            same_properties = False
            break
    if not same_properties:
        warn(
            "This model's properties are different from the project's. "
            + "If you want to run a performance definition with this model, "
            + "the project's properties may need to be updated."
        )


def _register_open_source_model(model, name, project, X, modeler):
    try:
        info = utils.get_model_info(model, X=X)
    except ValueError as e:
        logger.debug("Model of type %s could not be inspected: %s", type(model), e)
        raise

    from .pzmm import ImportModel, JSONFiles, PickleModel, ScoreCode

    pzmm_files = {}

    # If the model's type wasn't defined in a package, then it's a custom model
    # and we need to ensure that the class definitions are serialized too.
    # Using dill makes this easier.
    module = sys.modules[type(model).__module__]
    serialization_format = "dill" if not module.__package__ else "pickle"

    if serialization_format == "pickle":
        serialized_model = PickleModel().pickle_trained_model(name, info.model)
        # Returns dict with "prefix.pickle": bytes
        assert len(serialized_model) == 1
    else:
        # Serialize the model using dill
        import dill

        sanitized_prefix = ScoreCode.sanitize_model_prefix(name)
        serialized_model = {f"{sanitized_prefix}.pickle": dill.dumps(info.model)}

    input_vars = JSONFiles().write_var_json(info.X, is_input=True)
    output_vars = JSONFiles().write_var_json(info.y, is_input=False)
    metadata = JSONFiles().write_file_metadata_json(model_prefix=name)
    properties = JSONFiles().write_model_properties_json(
        model_name=name,
        model_desc=info.description,
        model_algorithm=info.algorithm,
        modeler=modeler,
        target_variable=info.target_column,
        target_values=info.target_values,
    )

    # requirements = JSONFiles().create_requirements_json(model)

    pzmm_files.update(serialized_model)
    pzmm_files.update(input_vars)
    pzmm_files.update(output_vars)
    pzmm_files.update(metadata)
    pzmm_files.update(properties)

    model_obj, _ = ImportModel().import_model(
        model_files=pzmm_files,
        model_prefix=name,
        project=project,
        input_data=info.X,
        predict_method=[info.predict_function, info.y.iloc[0].to_list()],
        predict_threshold=info.threshold,
        score_metrics=info.output_column_names,
        target_values=info.target_values,
        pickle_type=serialization_format,
        model_file_name=list(serialized_model.keys())[0],
    )
    return model_obj


def _register_sas_model(
    model, name, project, create_project=False, version=None, X=None, repo_obj=None
):
    if "DataStepSrc" in model.columns:
        zip_file = utils.create_package_from_datastep(model, input=X)
        if create_project:
            out_var = []
            in_var = []
            import copy
            import zipfile as zp

            zip_file_copy = copy.deepcopy(zip_file)
            tmp_zip = zp.ZipFile(zip_file_copy)
            if "outputVar.json" in tmp_zip.namelist():
                out_var = json.loads(
                    tmp_zip.read("outputVar.json").decode("utf=8")
                )  # added decode for 3.5 and older
                for tmp in out_var:
                    tmp.update({"role": "output"})
            if "inputVar.json" in tmp_zip.namelist():
                in_var = json.loads(
                    tmp_zip.read("inputVar.json").decode("utf-8")
                )  # added decode for 3.5 and older
                for tmp in in_var:
                    if tmp["role"] != "input":
                        tmp["role"] = "input"

            if "ModelProperties.json" in tmp_zip.namelist():
                model_props = json.loads(
                    tmp_zip.read("ModelProperties.json").decode("utf-8")
                )
            else:
                model_props = {}
            project = _create_project(project, model_props, repo_obj, in_var, out_var)
        model = mr.import_model_from_zip(name, project, zip_file, version=version)
    # Assume ASTORE model if not a DataStep model
    else:
        cas = model.session.get_connection()
        cas.loadactionset("astore")

        if create_project:
            result = cas.astore.describe(rstore=model, epcode=False)
            model_props = utils.astore._get_model_properties(result)

            # Format input & output variable info as lists of dicts
            input_vars = [
                utils.astore.get_variable_properties(v)
                for v in result.InputVariables.itertuples()
            ]
            output_vars = [
                utils.astore.get_variable_properties(v)
                for v in result.OutputVariables.itertuples()
            ]

            # Set the variable 'role' if it wasn't included (not all astores specify)
            for v in input_vars:
                v.setdefault("role", "INPUT")
            for v in output_vars:
                v.setdefault("role", "OUTPUT")

            # Some astores include the target variable in the 'InputVariable' data frame.  Exclude anything not
            # marked as INPUT.
            input_vars = [v for v in input_vars if v["role"] == "INPUT"]

            project = _create_project(
                project, model_props, repo_obj, input_vars, output_vars
            )
        else:
            project = mr.get_project(project)

        if current_session().version_info() < 4:
            # Upload the model as a ZIP file if using Viya 3.
            zipfile = utils.create_package(model, input=input)
            model = mr.import_model_from_zip(name, project, zipfile, version=version)
        else:
            # If using Viya 4, just upload the raw AStore and Model Manager will handle inspection.
            astore = cas.astore.download(rstore=model)
            params = {
                "name": name,
                "projectId": project.id,
                "type": "ASTORE",
            }
            model = mr.post(
                "/models",
                files={"files": (f"{model.params['name']}.sasast", astore["blob"])},
                data=params,
            )
    return model


def register_model(
    model,
    name,
    project,
    repository=None,
    X=None,
    version=None,
    files=None,
    force=False,
    record_packages=True,
    modeler=None,
    input=None,
):
    """Register a model in the model repository.

    Parameters
    ----------
    model : swat.cas.table.CASTable or sklearn.base.BaseEstimator
        The model to register.  If an instance of :class:`swat.cas.table.CASTable`
        the table is assumed to hold an ASTORE, which will be downloaded and used
        to construct the model to register.  If a scikit-learn estimator, the
        model will be pickled and uploaded to the registry and score code will
        be generated for publishing the model to MAS.
    name : str
        Designated name for the model in the repository.
    project : str or dict
        The name or id of the project, or a dictionary representation of
        the project.
    repository : str or dict, optional
        The name or id of the repository, or a dictionary representation of
        the repository.  If omitted, the default repository will be used.
<<<<<<< HEAD
    input : pandas.DataFrame, type, list of type, or dict of str, optional
=======
    X : DataFrame, type, list of type, or dict of str: type, optional
>>>>>>> ae0639e2
        The expected type for each input value of the target function.
        Can be omitted if target function includes type hints.  If a DataFrame
        is provided, the columns will be inspected to determine type
        information.  If a single type is provided, all columns will be assumed
        to be that type, otherwise a list of column types or a dictionary of
        column_name: type may be provided.
    version : str or int, optional
        If str choose from ``{'new', 'latest'}``.
        Version number of the project in which the model should be created.
        Defaults to 'new'.
    files : list
        A list of dictionaries of the form
        {'name': filename, 'file': filecontent}.
        An optional 'role' key is supported for designating a file as score
        code, astore, etc.
    force : bool, optional
        Create dependencies such as projects and repositories if they do not
        already exist.
    record_packages : bool, optional
        Capture Python packages registered in the environment.  Defaults to
        True.  Ignored if `model` is not a Python object.
    modeler : str, optional
        The name of the user who created the model.  Will default ot the
        current user if not specified.
    input : DataFrame, type, list of type, or dict of str: type, optional
        Deprecated, use `X` instead.

    Returns
    -------
    model : RestObj
        The newly registered model as an instance of :class:`.core.RestObj`

    Notes
    -----
    If the specified model is a CAS table the model data and metadata will be
    written to a temporary zip file and then imported using
    model_repository.import_model_from_zip.

    If the specified model is from the Scikit-Learn package, the model will be
    created using model_repository.create_model and any additional files will
    be uploaded as content.

    .. versionchanged:: v1.3
        Create requirements.txt with installed packages.

    .. versionchanged:: v1.4.5
        Added `record_packages` parameter.

    .. versionchanged:: v1.7.4
        Update ASTORE handling for ease of use and removal of SAS Viya 4 score code errors

    """
    # TODO: Create new version if model already exists

    # If version not specified, default to creating a new version
    version = version or "new"

    files = files or []

    if X is None and input is not None:
        X = input
        warn(
            "The `input` parameter is deprecated.  Use `X` instead.",
            DeprecationWarning,
        )

    # Find the project if it already exists
    p = mr.get_project(project) if project is not None else None

    # Do we need to create the project first?
    create_project = bool(p is None and force is True)

    if p is None and not create_project:
        raise ValueError("Project '{}' not found".format(project))

    # Use default repository if not specified
    try:
        if repository is None:
            repo_obj = mr.default_repository()
        else:
            repo_obj = mr.get_repository(repository)
    except HTTPError as e:
        if e.code == 403:
            raise AuthorizationError(
                "Unable to register model.  User account does not have read permissions "
                "for the /modelRepository/repositories/ URL. Please contact your SAS "
                "Viya administrator."
            )
        raise e

    # Unable to find or create the repo.
    if repo_obj is None and repository is None:
        raise ValueError("Unable to find a default repository")

    if repo_obj is None:
        raise ValueError("Unable to find repository '{}'".format(repository))

    # If model is a CASTable then assume it holds an ASTORE model.  Import these via a ZIP file.
    if "swat.cas.table.CASTable" in str(type(model)):
        if swat is None:
            raise RuntimeError(
                "The 'swat' package is required to work with SAS models."
            )
        if not isinstance(model, swat.CASTable):
            raise ValueError(
                "Parameter 'table' should be an instance of '%r' but "
                "received '%r'." % (swat.CASTable, model)
            )

        model_obj = _register_sas_model(
            model,
            name,
            project,
            repo_obj=repo_obj,
            X=X,
            create_project=create_project,
            version=version,
        )

    elif not isinstance(model, dict):
        model_obj = _register_open_source_model(
            model, name, project, X=X, modeler=modeler or current_session().username
        )
    else:
        project = _create_project(project, model, repo_obj)

        # If replacing an existing version, make sure the model version exists
        if str(version).lower() != "new":
            # Update an existing model with new files
            if mr.get_model(name) is None:
                raise ValueError(
                    f"Unable to update version '{version}' of model '{name}'.  "
                    "Model not found."
                )
            model_obj = mr.create_model_version(name)
            mr.delete_model_contents(model_obj)
        else:
            # Assume new model to create
            model_obj = mr.create_model(model, project)

    if not isinstance(model_obj, RestObj):
        raise TypeError(
            "Model should be an instance of '%r' but received '%r' "
            "instead." % (RestObj, model)
        )

    # Upload any additional files
    for file in files:
        if isinstance(file, dict):
            for k in file.keys():
                if k not in ("name", "file", "role"):
                    raise ValueError(
                        f"Invalid key '{k}' in `file` dictionary.  Valid keys are 'name', 'file', and 'role'."
                    )
            mr.add_model_content(model_obj, **file)
        else:
            mr.add_model_content(model_obj, file)

    return model_obj


def publish_model(
    model, destination, code=None, name=None, max_retries=60, replace=False, **kwargs
):
    """Publish a model to a configured publishing destination.

    Parameters
    ----------
    model : str or dict
        The name or id of the model, or a dictionary representation of
        the model.
    destination : str
    code : optional
    name : str, optional
        Name of custom publish name for publish calls that do not have code. Default is None.
    max_retries : int, optional
    replace : bool, optional
        Whether to overwrite the model if it already exists in
        the `destination`
    **kwargs
        additional arguments will be passed to the underlying publish
        functions.

    Returns
    -------
    RestObj
        The published model

    Notes
    -----
    If no code is specified, the model is assumed to be already registered in
    the model repository and Model Manager's publishing functionality will be
    used.

    Otherwise, the model publishing API will be used.

    See Also
    --------
    :meth:`model_management.publish_model <.ModelManagement.publish_model>`
    :meth:`model_publish.publish_model <.ModelPublish.publish_model>`


    .. versionchanged:: 1.1.0
       Added `replace` option.

    """

    def submit_request():
        # Submit a publishing request
        if code is None:
            dest_obj = mp.get_destination(destination)

            if dest_obj and dest_obj.destinationType == "cas":
                publish_req = mm.publish_model(
                    model,
                    destination,
                    force=replace,
                    name=name,
                    reload_model_table=True,
                )
            else:
                publish_req = mm.publish_model(
                    model, destination, force=replace, name=name
                )
        else:
            publish_req = mp.publish_model(model, destination, code=code, **kwargs)

        # A successfully submitted request doesn't mean a successfully
        # published model.  Response for publish request includes link to
        # check publish log
        result = mr._monitor_job(publish_req, max_retries=max_retries)
        return result

    # Submit and wait for status
    job = submit_request()

    # If model was successfully published and it isn't a MAS module, we're done
    if (
        job.state.lower() == "completed"
        and job.destination.destinationType != "microAnalyticService"
    ):
        return request_link(job, "self")

    # If MAS publish failed and replace=True, attempt to delete the module
    # and republish
    if (
        job.state.lower() == "failed"
        and replace
        and job.destination.destinationType == "microAnalyticService"
    ):
        from .services import microanalytic_score as mas

        mas.delete_module(job.publishName)

        # Resubmit the request
        job = submit_request()

    # Raise exception if still failing
    if job.state.lower() == "failed":
        log = request_link(job, "publishingLog")
        raise RuntimeError("Failed to publish model '%s': %s" % (model, log.log))

    # Raise exception if unknown status received
    if job.state.lower() != "completed":
        raise RuntimeError(
            "Model publishing job in an unknown state: '%s'" % job.state.lower()
        )

    log = request_link(job, "publishingLog")
    msg = log.get("log").lstrip("SUCCESS===")

    # As of Viya 3.4 MAS converts module names to lower case.
    # Since we can't rely on the request module name being preserved, try to
    # parse the URL out of the response so we can retrieve the created module.
    module_url = _parse_module_url(msg)
    if module_url is None:
        raise Exception("Unable to retrieve module URL from publish log.")

    module = get(module_url)

    if "application/vnd.sas.microanalytic.module" in module._headers["content-type"]:
        # Bind Python methods to the module instance that will execute the
        # corresponding MAS module step.
        from sasctl.services import microanalytic_score as mas

        return mas.define_steps(module)
    return module


def update_model_performance(data, model, label, refresh=True):
    """Upload data for calculating model performance metrics.

    Model performance and data distributions can be tracked over time by
    designating one or more tables that contain input data and target values.
    Performance metrics can be updated by uploading a data set for a new time
    period and executing the performance definition.

    Parameters
    ----------
    data : pandas.DataFrame
    model : str or dict
        The name or id of the model, or a dictionary representation of
        the model.
    label : str
        The time period the data is from.  Should be unique and will be
        displayed on performance charts.  Examples: 'Q1', '2019', 'APR2019'.
    refresh : bool, optional
        Whether to execute the performance definition and refresh results with
        the new data.

    Returns
    -------
    swat.cas.table.CASTable
        The CAS table containing the performance data.

    See Also
    --------
    :meth:`model_management.create_performance_definition <.ModelManagement.create_performance_definition>`

    .. versionadded:: v1.3

    """
    if swat is None:
        raise RuntimeError(
            "The 'swat' package is required to save model " "performance data."
        )

    # Default to true
    refresh = True if refresh is None else refresh

    model_obj = mr.get_model(model)

    if model_obj is None:
        raise ValueError("Model %s was not found." % model)

    project = mr.get_project(model_obj.projectId)

    if project.get("function", "").lower() not in ("prediction", "classification"):
        raise ValueError(
            "Performance monitoring is currently supported for "
            "regression and binary classification projects.  "
            "Received project with '%s' function.  Should be "
            "'Prediction' or 'Classification'." % project.get("function")
        )

    if project.get("targetLevel", "").lower() not in ("interval", "binary"):
        raise ValueError(
            "Performance monitoring is currently supported for "
            "regression and binary classification projects.  "
            "Received project with '%s' target level.  Should be "
            "'Interval' or 'Binary'." % project.get("targetLevel")
        )

    if (
        project.get("predictionVariable", "") == ""
        and project.get("function", "").lower() == "prediction"
    ):
        raise ValueError(
            "Project '%s' does not have a prediction variable " "specified." % project
        )

    if (
        project.get("eventProbabilityVariable", "") == ""
        and project.get("function", "").lower() == "classification"
    ):
        raise ValueError(
            "Project '%s' does not have an Event Probability variable "
            "specified." % project
        )

    # Find the performance definition for the model
    # As of Viya 3.4, no way to search by model or project
    perf_def = None
    for p in mm.list_performance_definitions():
        if project.id in p.projectId:
            perf_def = p
            break

    if perf_def is None:
        raise ValueError(
            "Unable to find a performance definition for model " "'%s'" % model
        )

    # Check where performance datasets should be uploaded
    cas_id = perf_def["casServerId"]
    caslib = perf_def["dataLibrary"]
    table_prefix = perf_def["dataPrefix"]

    # All input variables must be present
    missing_cols = [col for col in perf_def.inputVariables if col not in data.columns]
    if missing_cols:
        raise ValueError(
            "The following columns were expected but not found in "
            "the data set: %s" % ", ".join(missing_cols)
        )

    # If CAS is not executing the model then the output variables must also be
    # provided
    if not perf_def.scoreExecutionRequired:
        missing_cols = [
            col for col in perf_def.outputVariables if col not in data.columns
        ]
        if missing_cols:
            raise ValueError(
                "The following columns were expected but not found in the data "
                "set: %s" % ", ".join(missing_cols)
            )

    sess = current_session()
    regex = r"{}_(\d+)_.*_{}".format(table_prefix, model_obj.id)

    # Save the current setting before overwriting
    orig_sslreqcert = os.environ.get("SSLREQCERT")

    # If SSL connections to microservices are not being verified, don't attempt
    # to verify connections to CAS - most likely certs are not in place.
    if not sess.verify:
        os.environ["SSLREQCERT"] = "no"

    # Upload the performance data to CAS
    with sess.as_swat(server=cas_id) as s:
        s.setsessopt(messagelevel="warning")

        with swat.options(exception_on_severity=2):
            caslib_info = s.table.tableinfo(caslib=caslib)

        all_tables = getattr(caslib_info, "TableInfo", None)
        if all_tables is not None:
            # Find tables with similar names
            perf_tables = all_tables.Name.str.extract(
                regex, flags=re.IGNORECASE, expand=False
            )

            # Get last-used sequence number
            last_seq = perf_tables.dropna().astype(int).max()
            next_seq = 1 if math.isnan(last_seq) else last_seq + 1
        else:
            next_seq = 1

        table_name = "{prefix}_{sequence}_{label}_{model}".format(
            prefix=table_prefix, sequence=next_seq, label=label, model=model_obj.id
        )

        with swat.options(exception_on_severity=2):
            # Table must be promoted so performance jobs can access.
            result = s.upload(
                data, casout=dict(name=table_name, caslib=caslib, promote=True)
            )

            if not hasattr(result, "casTable"):
                raise RuntimeError("Unable to upload performance data to CAS.")

            tbl = result.casTable

    # Restore the original value
    if orig_sslreqcert is not None:
        os.environ["SSLREQCERT"] = orig_sslreqcert

    # Execute the definition if requested
    if refresh:
        mm.execute_performance_definition(perf_def)

    return tbl


def _parse_module_url(msg):
    try:
        details = json.loads(msg)

        module_url = get_link(details, "module")
        module_url = module_url.get("href")
    except json.JSONDecodeError:
        match = re.search(r"(?:rel=module, href=(.*?),)", msg)  # Vya 3.5
        if match is None:
            match = re.search(
                r"(?:Rel: module URI: (.*?) MediaType)", msg
            )  # Format changed in Viya 4.0
        module_url = match.group(1) if match else None

    return module_url


def get_project_kpis(
    project,
    server="cas-shared-default",
    caslib="ModelPerformanceData",
    filterColumn=None,
    filterValue=None,
):
    """Create a call to CAS to return the MM_STD_KPI table (Model Manager Standard KPI)
    generated when custom KPIs are uploaded or when a performance definition is executed
    on SAS Model Manager on SAS Viya 4.

    Filtering options are available as additional arguments. The filtering is based on
    column name and column value. Currently, only exact matches are available when filtering
    by this method.

    Parameters
    ----------
    project : str or dict
        The name or id of the project, or a dictionary representation of
        the project.
    server : str, optional
        SAS Viya 4 server where the MM_STD_KPI table exists,
        by default "cas-shared-default"
    caslib : str, optional
        SAS Viya 4 caslib where the MM_STD_KPI table exists,
        by default "ModelPerformanceData"
    filterColumn : str, optional
        Column name from the MM_STD_KPI table to be filtered, by default None
    filterValue : str, optional
        Column value to be filtered, by default None
    Returns
    -------
    kpiTableDf : pandas.DataFrame
        A pandas DataFrame representing the MM_STD_KPI table. Note that SAS
        missing values are replaced with pandas valid missing values.
    """
    from distutils.version import StrictVersion

    from .core import is_uuid

    # Check the pandas version for where the json_normalize function exists
    if pd.__version__ >= StrictVersion("1.0.3"):
        from pandas import json_normalize
    else:
        from pandas.io.json import json_normalize

    # Collect the current session for authentication of API calls
    sess = current_session()

    # Step through options to determine project UUID
    if is_uuid(project):
        projectId = project
    elif isinstance(project, dict) and "id" in project:
        projectId = project["id"]
    else:
        project = mr.get_project(project)
        projectId = project["id"]

    # TODO: include case for large MM_STD_KPI tables
    # Call the casManagement service to collect the column names in the table
    kpiTableColumns = sess.get(
        "casManagement/servers/{}/".format(server)
        + "caslibs/{}/tables/".format(caslib)
        + "{}.MM_STD_KPI/columns?limit=10000".format(projectId)
    )
    if not kpiTableColumns:
        project = mr.get_project(project)
        raise SystemError(
            "No KPI table exists for project {}.".format(project.name)
            + " Please confirm that the performance definition completed"
            + " or custom KPIs have been uploaded successfully."
        )
    # Parse through the json response to create a pandas DataFrame
    cols = json_normalize(kpiTableColumns.json(), "items")
    # Convert the columns to a readable list
    colNames = cols["name"].to_list()

    # Filter rows returned by column and value provided in arguments
    whereStatement = ""
    if filterColumn and filterValue:
        whereStatement = "&where={}='{}'".format(filterColumn, filterValue)

    # Call the casRowSets service to return row values; optional where statement is included
    kpiTableRows = sess.get(
        "casRowSets/servers/{}/".format(server)
        + "caslibs/{}/tables/".format(caslib)
        + "{}.MM_STD_KPI/rows?limit=10000".format(projectId)
        + "{}".format(whereStatement)
    )
    # If no "cells" are found in the json response, return an error based on provided arguments
    try:
        kpiTableDf = pd.DataFrame(
            json_normalize(kpiTableRows.json()["items"])["cells"].to_list(),
            columns=colNames,
        )
    except KeyError:
        if filterColumn and filterValue:
            raise SystemError(
                "No KPIs were found when filtering with {}='{}'.".format(
                    filterColumn, filterValue
                )
            )
        else:
            projectName = mr.get_project(project)["name"]
            raise SystemError("No KPIs were found for project {}.".format(projectName))

    # Strip leading spaces from all cells of KPI table and convert missing values to None
    kpiTableDf = kpiTableDf.apply(lambda x: x.str.strip()).replace([".", ""], None)

    return kpiTableDf<|MERGE_RESOLUTION|>--- conflicted
+++ resolved
@@ -371,11 +371,7 @@
     repository : str or dict, optional
         The name or id of the repository, or a dictionary representation of
         the repository.  If omitted, the default repository will be used.
-<<<<<<< HEAD
-    input : pandas.DataFrame, type, list of type, or dict of str, optional
-=======
-    X : DataFrame, type, list of type, or dict of str: type, optional
->>>>>>> ae0639e2
+    X : pandas.DataFrame, type, list of type, or dict of str: type, optional
         The expected type for each input value of the target function.
         Can be omitted if target function includes type hints.  If a DataFrame
         is provided, the columns will be inspected to determine type
@@ -400,7 +396,7 @@
     modeler : str, optional
         The name of the user who created the model.  Will default ot the
         current user if not specified.
-    input : DataFrame, type, list of type, or dict of str: type, optional
+    input : pandas.DataFrame, type, list of type, or dict of str: type, optional
         Deprecated, use `X` instead.
 
     Returns
