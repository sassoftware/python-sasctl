--- conflicted
+++ resolved
@@ -1,19 +1,14 @@
 Unreleased
 ----------
-<<<<<<< HEAD
  - Added metrics module
  - train, test, valid inputs to register_model
  - overwrite register_model files
  - metrics included by default
  
-=======
- - 
- 
 v1.5.1 (2020-4-9)
 ----------------
  - Fixed PyMAS utilities to correctly work functions not bound to pickled objects.
  - Model target variables should no longer appear as an input variable when registering ASTORE models. 
->>>>>>> 918849be
  
 v1.5 (2020-2-23)
 ----------------
