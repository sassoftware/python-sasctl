--- conflicted
+++ resolved
@@ -1,24 +1,20 @@
 Unreleased
 ----------
-<<<<<<< HEAD
- **Improvements**
+**Bugfixes**
+ - SSL warnings no longer repeatedly raised when `verify_ssl=False` but `CAS_CLIENT_SSL_CA_LIST` is specified.
+ 
+**Improvements**
+ - All `delete_*()` service methods return `None` instead of empty string.
  - `PagedList` handles situations where the server over-estimates the number of items available for paging.
  - Added `ml_pipeline_automation` service for automated building of machine learning pipelines.
  - Added a new `build_pipeline` task for creating automated pipelines.
  - Added an `upload_file` method to the `cas_management` service,
  - Added a `to_swat` method to `Session` for easily moving between sasctl and SWAT.
-=======
-**Bugfixes**
- - SSL warnings no longer repeatedly raised when `verify_ssl=False` but `CAS_CLIENT_SSL_CA_LIST` is specified.
- 
-**Improvements**
- - All `delete_*()` service methods return `None` instead of empty string.
- 
+
 v1.5.7 (2021-05-04)
 -------------------
 **Bugfixes**
  - Fixed an import issue that could cause an error while using the `pzmm` submodule.
->>>>>>> 2508b40b
 
 v1.5.6 (2021-04-30)
 -------------------
