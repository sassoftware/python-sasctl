--- conflicted
+++ resolved
@@ -1,17 +1,15 @@
 Unreleased
 ----------
-<<<<<<< HEAD
+ **Improvements**
+ - `PagedList` handles situations where the server over-estimates the number of items available for paging.
+ 
  **Bugfixes**
  - Reworked the `model_repository.get_repository()` to prevent HTTP 403 errors that could occur with some Viya environments.
-=======
- **Improvements**
- - `PagedList` handles situations where the server over-estimates the number of items available for paging.
  
  v1.5.5 (2021-03-26)
  -------------------
  **Bugfixes***
  - Fixed an issue with JSON parsing that caused the `publish_model` task to fail with Viya 4.0.
->>>>>>> 280e455a
  
 v1.5.4 (2020-10-29)
  ------------------
