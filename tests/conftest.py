#!/usr/bin/env python
# encoding: utf-8
#
# Copyright © 2019, SAS Institute Inc., Cary, NC, USA.  All Rights Reserved.
# SPDX-License-Identifier: Apache-2.0

import builtins
import os
import re
from contextlib import contextmanager
from unittest import mock
from urllib.parse import urlsplit

import betamax
import pytest
import nbconvert
import nbformat
import requests
from betamax.cassette.cassette import Placeholder
from betamax_serializers import pretty_json

from sasctl import Session, current_session

from .betamax_utils import BinarySerializer, RedactedPathMatcher

# All version numbers for which we will attempt to find cassettes when replaying tests.
ALL_VIYA_VERSIONS = ["3.5", "2022.09"]


def get_cassette_file(request, version):
    """Generate the name and storage location of a cassette given the requesting test context.

    Parameters
    ----------
    request : pytest.FixtureRequest
    version : float or str

    Returns
    -------
    str, str
        relative path to cassette folder, name of cassette

    """
    test_type = request.node.path.parent.name
    test_set = request.node.path.with_suffix("").name
    test_class = request.node.cls.__name__ if request.node.cls else None
    test_name = request.node.originalname
    cassette_folder = f"tests/{test_type}/cassettes"

    if test_class:
        cassette_name = (
            f"{test_set}.{test_class}.{test_name}.viya_{str(version).replace('.', '')}"
        )
    else:
        cassette_name = f"{test_set}.{test_name}.viya_{str(version).replace('.', '')}"

    return cassette_folder, cassette_name


def redact(interaction, cassette):
    """Remove sensitive or environment-specific information from cassettes before they are saved.

    Parameters
    ----------
    interaction
    cassette

    Returns
    -------
    None

    """

    def add_placeholder(pattern, string, placeholder, group):
        """Use regex `pattern` to search `string` and replace any match with `placeholder`."""
        if isinstance(string, bytes):
            pattern = pattern.encode("utf-8")

        match = re.search(pattern, string)
        if match:
            old_text = match.group(group)
            cassette.placeholders.append(
                Placeholder(placeholder=placeholder, replace=old_text)
            )

    request = interaction.data["request"]
    response = interaction.data["response"]

    # Server name in Origin header may differ from hostname that was sent the
    # request.
    for origin in response["headers"].get("Origin", []):
        host = urlsplit(origin).netloc
        if (
            host != ""
            and Placeholder(placeholder="hostname.com", replace=host)
            not in cassette.placeholders
        ):
            cassette.placeholders.append(
                Placeholder(placeholder="hostname.com", replace=host)
            )

    # Redact the password
    if "string" in request["body"]:
        add_placeholder(
            r"(?<=&password=)([^&]*)\b",
            interaction.data["request"]["body"]["string"],
            "*****",
            1,
        )

    # If the response is from a login attempt then we need to redact the token details.
    if "string" in response["body"] and '"access_token":' in response["body"]["string"]:
        # Redact value of access token
        add_placeholder(
            '(?<="access_token":")[^"]*',
            response["body"]["string"],
            "[redacted]",
            0,
        )

        # Redact value of id token
        add_placeholder(
            '(?<="id_token":")[^"]*',
            response["body"]["string"],
            "[redacted]",
            0,
        )

        # Redact the names of the authorized scopes
        add_placeholder(
            '(?<="scope":")[^"]*',
            interaction.data["response"]["body"]["string"],
            "[redacted]",
            0,
        )

    for index, header in enumerate(request["headers"].get("Authorization", [])):
        # Betamax tries to replace Placeholders on all headers.  Mixed str/bytes headers will cause Betamax to break.
        if isinstance(header, bytes):
            header = header.decode("utf-8")
            request["headers"]["Authorization"][index] = header
        add_placeholder(r"(?<=Basic ).*", header, "[redacted]", 0)  # swat
        add_placeholder(r"(?<=Bearer ).*", header, "[redacted]", 0)  # sasctl


betamax.Betamax.register_serializer(pretty_json.PrettyJSONSerializer)
betamax.Betamax.register_serializer(BinarySerializer)
betamax.Betamax.register_request_matcher(RedactedPathMatcher)

# Replay cassettes only by default
# Can be overridden as necessary to update cassettes
# See https://betamax.readthedocs.io/en/latest/record_modes.html for details.
# NOTE: We've added a custom "live" record mode that bypasses all recording/replaying of cassettes
#       and allows test suite to be run against a live server.
record_mode = os.environ.get("SASCTL_RECORD_MODE", "none").lower().strip()
if record_mode not in ("once", "new_episodes", "all", "none", "live"):
    record_mode = "none"

# Set a flag to indicate whether bypassing Betamax altogether.
if record_mode == "live":
    SKIP_REPLAY = True

    # Setting this back to a valid Betamax value to avoid downstream errors.
    record_mode = "once"
else:
    SKIP_REPLAY = False

# Use the SASCTL_TEST_SERVER variable to specify which server will be used for recording test cases
os.environ.setdefault("SASCTL_TEST_SERVER", "sasctl.example.com")

# Set dummy credentials if none were provided.
# Credentials don't matter if rerunning Betamax cassettes, but new recordings will fail.
os.environ.setdefault("SASCTL_SERVER_NAME", "sasctl.example.com")
os.environ.setdefault("SASCTL_USER_NAME", "dummyuser")
os.environ.setdefault("SASCTL_PASSWORD", "dummypass")
os.environ.setdefault("SSLREQCERT", "no")

# NOTE: SWAT gives CAS_CLIENT_SSL_CA_LIST precedence over SSLREQCERT, which will result in failed SSL verification
#       attempts unless CAS_CLIENT_SSL_CA_LIST is removed when bypassing SSL verification is desired.
if os.environ["SSLREQCERT"].lower() in ("no", "n", "false"):
    os.environ["CAS_CLIENT_SSL_CA_LIST"] = ""

# Configure Betamax
config = betamax.Betamax.configure()
# config.cassette_library_dir = 'tests/cassettes'
# config.default_cassette_options['serialize_with'] = 'prettyjson'
config.default_cassette_options["serialize_with"] = "binary"
config.default_cassette_options["preserve_exact_body_bytes"] = True
config.default_cassette_options["record_mode"] = record_mode
config.default_cassette_options["match_requests_on"] = [
    "method",
    "redacted_path",
    # 'partial_body',
    "query",
]

# Create placeholder replacement values for any sensitive data that we know in advance.
config.define_cassette_placeholder("hostname.com", os.environ["SASCTL_TEST_SERVER"])
config.define_cassette_placeholder("hostname.com", os.environ["SASCTL_SERVER_NAME"])
config.define_cassette_placeholder("USERNAME", os.environ["SASCTL_USER_NAME"])
config.define_cassette_placeholder("*****", os.environ["SASCTL_PASSWORD"])

# Call redact() to remove sensitive data that isn't known in advance (like token values)
config.before_record(callback=redact)
# config.before_playback(callback=redact)

# We need to be able to run tests against a specific version of Viya when recording cassettes, but then run tests
# against all versions of Viya when replaying cassettes.  Use an environment variable during recording to track which
# version of Viya is being used, but use a list of known versions during test replay.
if record_mode in ("all", "once", "new_episodes"):
    viya_versions = os.getenv("SASCTL_SERVER_VERSION")

    if viya_versions is None:
        raise RuntimeError(
            "The SASCTL_SERVER_VERSION environment variable must be set when recording cassettes."
            "This variable should be set to the version number of the Viya environment to which you "
            "are connecting."
        )

    # Convert to a single-item list since pytest expects a list of values.
    viya_versions = [viya_versions]
elif record_mode == "none":
    # If replaying only, then try to test against each version
    viya_versions = ALL_VIYA_VERSIONS
else:
    # We're skipping Betamax record/replay altogether and running live, so this doesn't matter.
    viya_versions = []


@pytest.fixture(scope="session")
def credentials():
    auth = {
        "hostname": os.environ["SASCTL_TEST_SERVER"],
        "username": os.environ["SASCTL_USER_NAME"],
        "password": os.environ["SASCTL_PASSWORD"],
        "verify_ssl": False,
    }

    if "SASCTL_AUTHINFO" in os.environ:
        auth["authinfo"] = os.path.expanduser(os.environ["SASCTL_AUTHINFO"])

    return auth


@pytest.fixture(scope="function")
def session(request, credentials):
    # If we're bypassing Betamax altogether then just return the Session and we can avoid the mess of
    # setting up the cassette.
    if SKIP_REPLAY:
        yield Session(**credentials)
        current_session(None)
        return

    # # Check which version of Viya we are using to label the cassettes.
    # expected_version = os.getenv('SASCTL_SERVER_VERSION')
    # if expected_version is None:
    #     raise RuntimeError('The SASCTL_SERVER_VERSION environment variable must be set when recording cassettes.'
    #                        'This variable should be set to the version number of the Viya environment to which you '
    #                        'are connecting.')
    expected_version = request.param

    # Use the test information from pytest request instance to determine the name and folder location for the cassette.
    cassette_folder, cassette_name = get_cassette_file(request, expected_version)

    # Need to instantiate a Session before starting Betamax recording,
    # but sasctl.Session makes requests (which should be recorded) during
    # __init__().  Mock __init__ to prevent from running and then manually
    # execute requests.Session.__init__() so Betamax can use the session.
    with mock.patch("sasctl.core.Session.__init__", return_value=None):
        recorded_session = Session()
        super(Session, recorded_session).__init__()

    with betamax.Betamax(
        recorded_session, cassette_library_dir=cassette_folder
    ) as recorder:
        try:
            recorder.use_cassette(cassette_name)
        except ValueError:
            # If the requested cassette doesn't exist, Betamax will raise a ValueError.  If we are just replaying test
            # cases then we want to *try* to run tests against all versions of Viya.  However, don't fail if no test
            # has been recorded for the current Viya version - just skip the test and continue.
            if record_mode == "none":
                pytest.skip(f"No cassette found for version '{request.param}'")
            else:
                raise

        # Manually run the sasctl.Session constructor.  Mock out calls to
        # underlying requests.Session.__init__ to prevent hooks placed by
        # Betamax from being reset.
        with mock.patch("sasctl.core.requests.Session.__init__"):
            recorded_session.__init__(**credentials)
            current_session(recorded_session)

        # Verify that the Viya environment we're talking to is running the version of Viya that we expected.
        # This is a sanity check to ensure that we don't accidently record cassettes from version X labeled as
        # version Y.  Versions should be specified using version number (e.g. '3.5') for Viya 3 and release number
        # (e.g. '2022.01') for Viya 4.
        version = recorded_session.version_info()
        if (version < 4 and version != float(expected_version)) or (
            version >= 4 and version.release != expected_version
        ):
            raise RuntimeError(
                f"You are connected to a Viya environment with version {version} but are trying to "
                f"record cassettes labeled as version {expected_version}."
            )

        yield recorded_session
        current_session(None)


# betamax.cassette.interaction.Interaction  betamax.cassette.cassette.Cassette
@pytest.fixture
def missing_packages():
    """Creates a context manager that prevents the specified packages from being imported.

    Use the simulate packages missing during testing.

    Examples
    --------
    with missing_packages('os'):
        with pytest.raises(ImportError):
            import os

    """

    @contextmanager
    def mocked_importer(packages):
        builtin_import = __import__

        # Accept single string or iterable of strings
        if isinstance(packages, str):
            packages = [packages]

        # Method that fails to load specified packages but otherwise behaves normally
        def _import(name, *args, **kwargs):
            if any(name == package for package in packages):
                raise ImportError()
            return builtin_import(name, *args, **kwargs)

        try:
            with mock.patch(builtins.__name__ + ".__import__", side_effect=_import):
                yield
        finally:
            pass

    return mocked_importer


@pytest.fixture(scope="function")
def cas_session(request, credentials):
    """

    Parameters
    ----------
    request : pytest.FixtureRequest
        Details of the test & associated parameters currently being executed by pytest.  Automatically passed by
        pytest framework.
    credentials : dict
        Credentials to use when establishing the CAS session.  Automatically passed by pytest framework since the
        `credentials` fixture is defined.

    Yields
    -------
    swat.CAS
        A CAS connection instance that is being recorded/replayed by Betamax.

    """
    swat = pytest.importorskip("swat")
    from swat.exceptions import SWATError

    # Bypass Betamax entirely if requested.
    if SKIP_REPLAY:
        with swat.CAS(
            "https://{}/cas-shared-default-http/".format(credentials["hostname"]),
            username=credentials["username"],
            password=credentials["password"],
        ) as s:
            yield s
        return

    # Use the test information from pytest request instance to determine the name and folder location for the cassette.
    cassette_folder, cassette_name = get_cassette_file(request, request.param)
    cassette_name += ".swat"

    # Must have an existing Session for Betamax to record
    recorded_session = requests.Session()

    with betamax.Betamax(
        recorded_session, cassette_library_dir=cassette_folder
    ) as recorder:
        try:
            recorder.use_cassette(cassette_name)
        except ValueError:
            # If the requested cassette doesn't exist, Betamax will raise a ValueError.  If we are just replaying test
            # cases then we want to *try* to run tests against all versions of Viya.  However, don't fail if no test
            # has been recorded for the current Viya version - just skip the test and continue.
            if record_mode == "none":
                pytest.skip(f"No cassette found for version '{request.param}'")
            else:
                raise

        # CAS connection tries to create its own Session instance.
        # Inject the session being recorded into the CAS connection
        with mock.patch("swat.cas.rest.connection.requests.Session") as mocked:
            mocked.return_value = recorded_session
            s = None
            try:
                s = swat.CAS(
                    "https://{}/cas-shared-default-http/".format(
                        credentials["hostname"]
                    ),
                    username=credentials["username"],
                    password=credentials["password"],
                )

                # Strip out the session id from requests & responses.
                recorder.config.define_cassette_placeholder("[session id]", s._session)
                yield s
            finally:
                try:
                    if hasattr(s, "close"):
                        s.close()
                except SWATError:
                    # session was closed during testing
                    pass


@pytest.fixture
def iris_astore(cas_session):
    pd = pytest.importorskip("pandas")
    datasets = pytest.importorskip("sklearn.datasets")

    ASTORE_NAME = "astore"

    cas_session.loadactionset("decisionTree")

    raw = datasets.load_iris()
    iris = pd.DataFrame(raw.data, columns=raw.feature_names)
    iris = iris.join(pd.DataFrame(raw.target))
    iris.columns = ["SepalLength", "SepalWidth", "PetalLength", "PetalWidth", "Species"]

    tbl = cas_session.upload(iris).casTable
    _ = tbl.decisiontree.gbtreetrain(
        target="Species",
        inputs=["SepalLength", "SepalWidth", "PetalLength", "PetalWidth"],
        nominal=["Species"],
        ntree=10,
        savestate=ASTORE_NAME,
    )
    return cas_session.CASTable(ASTORE_NAME)


@pytest.fixture
def airline_dataset():
    """Sentiment analysis dataset."""
    pd = pytest.importorskip("pandas")

    df = pd.read_csv("examples/data/airline_tweets.csv")
    df = df[
        [
            "airline_sentiment",
            "airline",
            "name",
            "tweet_location",
            "tweet_id",
            "tweet_created",
            "retweet_count",
            "text",
        ]
    ]
    return df


@pytest.fixture
def boston_dataset():
    """Regression dataset."""
    pd = pytest.importorskip("pandas")

    df = pd.read_csv("examples/data/boston_house_prices.csv")

    # Uppercase column names to match names used by scikit-learn (dataset was originally loaded through
    # sklearn before it was removed in v1.2).
    df.columns = [c.upper() for c in df.columns]
    df = df.rename(columns={"MEDV": "Price"})
    return df


@pytest.fixture
def cancer_dataset():
    """Binary classification dataset."""
    pytest.importorskip("sklearn")
    pd = pytest.importorskip("pandas")
    from sklearn import datasets

    raw = datasets.load_breast_cancer()
    df = pd.DataFrame(raw.data, columns=raw.feature_names)
    df["Type"] = raw.target
    df.Type = df.Type.astype("category").cat.rename_categories(raw.target_names)

    return df


@pytest.fixture
def hmeq_dataset():
    """Binary classification dataset with categorical predictors."""
    pd = pytest.importorskip("pandas")

    df = pd.read_csv("examples/data/hmeq.csv")
    df.REASON = df.REASON.astype("category")
    df.JOB = df.JOB.astype("category")
    return df


@pytest.fixture
def iris_dataset():
    """Multi-class classification dataset."""
    pd = pytest.importorskip("pandas")

    df = pd.read_csv("examples/data/iris.csv")
    df.Species = df.Species.astype("category")
    return df


@pytest.fixture
def sklearn_classification_model(iris_dataset):
    """Returns a simple scikit-learn model"""
    sk = pytest.importorskip("sklearn.linear_model")
    import warnings

    X = iris_dataset.drop(columns="Species")
    y = iris_dataset["Species"]

    with warnings.catch_warnings():
        warnings.simplefilter("ignore")
        model = sk.LogisticRegression(
            multi_class="multinomial", solver="lbfgs", max_iter=1000
        )
        model.fit(X, y)
    return model


@pytest.fixture(scope="session")
def notebook_code():
    def process_multiline(lines):
        filtered_lines = []
        current_line = ""
        open_brackets = 0

        for line in lines:
            line = line.strip()
            if line:
                current_line += line
                open_brackets += len(re.findall(r"[({\[]", line)) - len(
                    re.findall(r"[)}\]]", line)
                )
                if open_brackets == 0:
                    filtered_lines.append(current_line)
                    current_line = ""

        return filtered_lines

    def filter_code(source):
        source = re.sub(r"(?m)^\s*#.*\n?", "", source)
        lines = source.strip().split("\n")
        lines = process_multiline(lines)

        return lines

    def convert_notebook_to_script(notebook_path):
        with open(notebook_path) as notebook_file:
            nb = nbformat.reads(notebook_file.read(), nbformat.NO_CONVERT)
        exporter = nbconvert.PythonExporter()
        source, _ = exporter.from_notebook_node(nb)
        lines = filter_code(source)

        return lines

    return convert_notebook_to_script


@pytest.fixture
def cache(request):
    """Wraps the built-in py.test cache with a custom cache that segregates data based on test grouping."""
    return Cache(request)
    # return object with get/set


class Cache:
    """Test grouping-aware cache object.

    Simple wrapper around the py.test cache object but it ensures that any data written by a test with an assigned
    grouping (Viya version) is only read by tests with the same grouping.  This means that a test function can
    write to the cache using the same key (e.g. "MY_CACHED_DATA") and each version of that test function will cache
    it's data separately.

    """

    def __init__(self, request):
        self.__request = request

    @property
    def grouping(self):
        return getattr(self.__request.node, "grouping", "")

    def get(self, key, default):
        key = self._format_key(key)
        return self.__request.config.cache.get(key, default)

    def set(self, key, value):
        key = self._format_key(key)
        return self.__request.config.cache.set(key, value)

    def _format_key(self, key):
        if self.grouping:
            return f"{self.grouping}/{key}"
        return key


def pytest_configure(config):
    config.addinivalue_line(
        "markers",
        "incremental: tests should be executed in order and xfail if previous test fails.",
    )


def pytest_runtest_makereport(item, call):
    if "incremental" in item.keywords:
        if call.excinfo is not None:
            parent = item.parent
            # Create a dictionary to track which version(s) of the test failed
            if not hasattr(parent, "previousfailed"):
                parent._previousfailed = {}

            # The id of the test is deteremined by its parameterization.  We just want to know if the test was
            # for Viya 3.5 or 2020.01, 2022.09, etc.  Try to check the parameter assigned to known fixtures like
            # `session`.  If that fails, we'll just use the id generated by pytest.
            # if "session" in item.callspec.params:
            #     key = item.callspec.params["session"]
            # elif "cas_session" in item.callspec.params:
            #     key = item.callspec.params["cas_session"]
            # else:
<<<<<<< HEAD
            key = item.callspec.id
=======
            if hasattr(item, "callspec"):
                key = item.callspec.id
>>>>>>> 681d7ce7

                # Track that this test was the last test to fail for this Viya version
                parent._previousfailed[key] = item


def pytest_runtest_setup(item):
    # We need a way to identify which version of Viya each individual test targets.  This lets us ensure that cached
    # data doesn't get mixed across different versions of the same test function, or that we don't xfail an
    # incremental test because of a previous failure by a test associated with a different Viya version.
    # The `id` of each test is generated by py.test based on the test parameterization and may not match across all
    # test cases with the same Viya version, so we need an alternative method.  Instead, we use the parameter passed
    # to `session` or `cas_session` and only fall back to `id` if neither fixture was used.
    if hasattr(item, "callspec"):
        if "session" in item.callspec.params:
            item.grouping = item.callspec.params["session"]
        elif "cas_session" in item.callspec.params:
            item.grouping = item.callspec.params["cas_session"]
        else:
            item.grouping = item.callspec.id

    if "incremental" in item.keywords:
        previousfailed = getattr(item.parent, "_previousfailed", None)
        if previousfailed is not None:
            # If a previous test for the same Viya version has failed then we can just skip this test.
            if item.grouping in previousfailed:
                pytest.xfail(
                    f"previous test failed {previousfailed[item.grouping].name}"
                )


def pytest_generate_tests(metafunc):
    """Set or change the parameters passed to each test function.

    Automatically called by pytest framework during test collection before any tests are execution.  Called once for
    each test case and provides an opportunity to set or change the parameters passed into the test case.

    The `session` and `cas_session` test fixtures must be parameterized with version of Viya being used in order for
    Betamax to include the version number in the cassette name & create different cassettes for different versions.
    However, if the fixtures are parameterized independently, pytest will generate the cartesian product of the
    parameter lists for any test that uses both `session` and `cas_session` fixtures.  This results in nonsensical
    tests like 3.5-4.0 and 4.0-3.5 which would indicate the test is using two servers with different Viya versions.

    Instead, we want to explicitly provide the combinations of parameters for both fixtures to ensure that the
    fixtures only use combinations with identical version numbers (i.e. `session` and `cas_session` both receive
    the '3.5' parameter at the same time).

    """

    # We need to provide parameters for one or both of `session` and `cas_session` if they're being used by the test.
    fixtures_to_parameterize = [
        f for f in ("session", "cas_session") if f in metafunc.fixturenames
    ]

    # Build a list of combinations that will be used to parameterize the test.
    # Example: [('3.5', '3.5'), ('2022.01', '2022.01'), ('2022.02', '2022.02')]
    params = [[v] * len(fixtures_to_parameterize) for v in viya_versions]

    # Instruct pytest to use the list of parameter combinations.  Indirect=True tells pytest that the parameter values
    # (the version numbers) should not be passed directly to the test function as parameter values.  Instead, they
    # should be passed to the fixtures (`session` and `cas_session`) which will use them to generate the values that
    # are provided to the test function parameters
    if fixtures_to_parameterize:
        metafunc.parametrize(fixtures_to_parameterize, params, indirect=True)<|MERGE_RESOLUTION|>--- conflicted
+++ resolved
@@ -639,12 +639,8 @@
             # elif "cas_session" in item.callspec.params:
             #     key = item.callspec.params["cas_session"]
             # else:
-<<<<<<< HEAD
-            key = item.callspec.id
-=======
             if hasattr(item, "callspec"):
                 key = item.callspec.id
->>>>>>> 681d7ce7
 
                 # Track that this test was the last test to fail for this Viya version
                 parent._previousfailed[key] = item
