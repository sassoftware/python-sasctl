#!/usr/bin/env python
# encoding: utf-8
#
# Copyright © 2019, SAS Institute Inc., Cary, NC, USA.  All Rights Reserved.
# SPDX-License-Identifier: Apache-2.0

from unittest import mock

import pytest
from sasctl import RestObj
from sasctl.services import model_management as mm


def test_create_performance_definition():
    import copy
    from sasctl import current_session

    PROJECT = RestObj({"name": "Test Project", "id": "98765"})
    MODELS = [
        RestObj({"name": "Test Model 1", "id": "12345", "projectId": PROJECT["id"]}),
        RestObj({"name": "Test Model 2", "id": "67890", "projectId": PROJECT["id"]}),
    ]
    USER = "username"

<<<<<<< HEAD
    with mock.patch("sasctl.core.Session._get_authorization_token"):
        current_session("example.com", USER, "password")
=======
    with mock.patch('sasctl.core.Session._get_authorization_token'):
        current_session('example.com', USER, 'password')
>>>>>>> fecc61c4

    with mock.patch(
        "sasctl._services.model_repository.ModelRepository" ".get_model"
    ) as get_model:
        with mock.patch(
            "sasctl._services.model_repository.ModelRepository" ".get_project"
        ) as get_project:
            with mock.patch(
                "sasctl._services.model_repository.ModelRepository" ".list_models"
            ) as list_models:
                with mock.patch(
                    "sasctl._services.model_management.ModelManagement" ".post"
                ) as post_models:
                    list_models.return_value = copy.deepcopy(MODELS)
                    get_model.side_effect = copy.deepcopy(MODELS)

                    with pytest.raises(ValueError):
                        # Function call missing both models and project arguments
                        _ = mm.create_performance_definition(
                            library_name="TestLibrary", table_prefix="TestData"
                        )

                    with pytest.raises(ValueError):
                        # Project missing all required properties & specified by model
                        get_project.return_value = copy.deepcopy(PROJECT)
                        _ = mm.create_performance_definition(
                            models=["model1", "model2"],
                            library_name="TestLibrary",
                            table_prefix="TestData",
                        )

                    with pytest.raises(ValueError):
                        # Project missing all required properties & specified by project
                        get_model.reset_mock(side_effect=True)
                        _ = mm.create_performance_definition(
                            project="project",
                            library_name="TestLibrary",
                            table_prefix="TestData",
                        )

                    with pytest.raises(ValueError):
                        # Project missing some required properties
                        get_model.reset_mock(side_effect=True)
                        get_project.return_value = copy.deepcopy(PROJECT)
                        get_project.return_value["targetVariable"] = "target"
                        _ = mm.create_performance_definition(
                            models=["model1", "model2"],
                            library_name="TestLibrary",
                            table_prefix="TestData",
                        )

                    with pytest.raises(ValueError):
                        # Project missing some required properties
                        get_model.reset_mock()
                        get_project.return_value = copy.deepcopy(PROJECT)
                        get_project.return_value["targetLevel"] = "interval"
                        _ = mm.create_performance_definition(
                            models=["model1", "model2"],
                            library_name="TestLibrary",
                            table_prefix="TestData",
                        )

                    with pytest.raises(ValueError):
                        # Project missing some required properties
                        get_model.reset_mock()
                        get_project.return_value = copy.deepcopy(PROJECT)
                        get_project.return_value["function"] = "classification"
                        _ = mm.create_performance_definition(
                            models=["model1", "model2"],
                            library_name="TestLibrary",
                            table_prefix="TestData",
                        )

                    with pytest.raises(ValueError):
                        # Project missing some required properties
                        get_model.reset_mock()
                        get_project.return_value = copy.deepcopy(PROJECT)
                        get_project.return_value["function"] = "prediction"
                        _ = mm.create_performance_definition(
                            models=["model1", "model2"],
                            library_name="TestLibrary",
                            table_prefix="TestData",
                        )

                    get_project.return_value = copy.deepcopy(PROJECT)
                    get_project.return_value["targetVariable"] = "target"
                    get_project.return_value["targetLevel"] = "interval"
                    get_project.return_value["predictionVariable"] = "predicted"
                    get_project.return_value["function"] = "prediction"
                    get_model.side_effect = copy.deepcopy(MODELS)
                    _ = mm.create_performance_definition(
                        models=["model1", "model2"],
                        library_name="TestLibrary",
                        table_prefix="TestData",
                        max_bins=3,
                        monitor_challenger=True,
                        monitor_champion=True,
                    )

                assert post_models.call_count == 1
                url, data = post_models.call_args

                assert PROJECT["id"] == data["json"]["projectId"]
                assert MODELS[0]["id"] in data["json"]["modelIds"]
                assert MODELS[1]["id"] in data["json"]["modelIds"]
                assert "TestLibrary" == data["json"]["dataLibrary"]
                assert "TestData" == data["json"]["dataPrefix"]
                assert "cas-shared-default" == data["json"]["casServerId"]
                assert data["json"]["name"]
                assert data["json"]["description"]
                assert data["json"]["maxBins"] == 3
                assert data["json"]["championMonitored"] is True
                assert data["json"]["challengerMonitored"] is True

                with mock.patch(
                    "sasctl._services.model_management.ModelManagement" ".post"
                ) as post_project:
                    list_models.return_value = copy.deepcopy(MODELS)
                    get_project.return_value = copy.deepcopy(PROJECT)
                    get_project.return_value["targetVariable"] = "target"
                    get_project.return_value["targetLevel"] = "interval"
                    get_project.return_value["predictionVariable"] = "predicted"
                    get_project.return_value["function"] = "prediction"
                    get_model.side_effect = copy.deepcopy(MODELS)
                    _ = mm.create_performance_definition(
                        project="project",
                        library_name="TestLibrary",
                        table_prefix="TestData",
                        max_bins=3,
                        monitor_challenger=True,
                        monitor_champion=True,
                    )

                assert post_project.call_count == 1
                url, data = post_project.call_args

                assert PROJECT["id"] == data["json"]["projectId"]
                assert MODELS[0]["id"] in data["json"]["modelIds"]
                assert MODELS[1]["id"] in data["json"]["modelIds"]
                assert "TestLibrary" == data["json"]["dataLibrary"]
                assert "TestData" == data["json"]["dataPrefix"]
                assert "cas-shared-default" == data["json"]["casServerId"]
                assert data["json"]["name"]
                assert data["json"]["description"]
                assert data["json"]["maxBins"] == 3
                assert data["json"]["championMonitored"] is True
                assert data["json"]["challengerMonitored"] is True

    def test_table_prefix_format():
        with pytest.raises(ValueError):
            # Underscores should not be allowed
            _ = mm.create_performance_definition("model", "TestLibrary", "invalid_name")


def test_execute_model_workflow_definition_invalidworkflow():

    PROJECT = RestObj({"name": "Test Project", "id": "98765"})
    WORKFLOWS = [
        {"name": "Test W", "id": "12345"},
        {
            "name": "TestW2",
            "id": "98765",
            "prompts": [
                {"id": "98765", "variableName": "projectId", "variableType": "string"}
            ],
        },
    ]

    with mock.patch(
        "sasctl._services.workflow.Workflow" ".list_enabled_definitions"
    ) as list_workflow_enableddefinitions:
        with mock.patch(
            "sasctl._services.model_repository.ModelRepository" ".get_project"
        ) as get_project:
            list_workflow_enableddefinitions.return_value = WORKFLOWS
            get_project.return_value = PROJECT
            with pytest.raises(ValueError):
                # Project missing
                _ = mm.execute_model_workflow_definition("TestLibrary", "badworkflow")<|MERGE_RESOLUTION|>--- conflicted
+++ resolved
@@ -15,32 +15,25 @@
     import copy
     from sasctl import current_session
 
-    PROJECT = RestObj({"name": "Test Project", "id": "98765"})
-    MODELS = [
-        RestObj({"name": "Test Model 1", "id": "12345", "projectId": PROJECT["id"]}),
-        RestObj({"name": "Test Model 2", "id": "67890", "projectId": PROJECT["id"]}),
-    ]
-    USER = "username"
-
-<<<<<<< HEAD
-    with mock.patch("sasctl.core.Session._get_authorization_token"):
-        current_session("example.com", USER, "password")
-=======
+    PROJECT = RestObj({'name': 'Test Project', 'id': '98765'})
+    MODELS = [RestObj({'name': 'Test Model 1', 'id': '12345', 'projectId': PROJECT['id']}),
+              RestObj({'name': 'Test Model 2', 'id': '67890', 'projectId': PROJECT['id']})]
+    USER = 'username'
+
     with mock.patch('sasctl.core.Session._get_authorization_token'):
         current_session('example.com', USER, 'password')
->>>>>>> fecc61c4
 
     with mock.patch(
-        "sasctl._services.model_repository.ModelRepository" ".get_model"
+        'sasctl._services.model_repository.ModelRepository' '.get_model'
     ) as get_model:
         with mock.patch(
-            "sasctl._services.model_repository.ModelRepository" ".get_project"
+            'sasctl._services.model_repository.ModelRepository' '.get_project'
         ) as get_project:
             with mock.patch(
-                "sasctl._services.model_repository.ModelRepository" ".list_models"
+                'sasctl._services.model_repository.ModelRepository' '.list_models'
             ) as list_models:
                 with mock.patch(
-                    "sasctl._services.model_management.ModelManagement" ".post"
+                    'sasctl._services.model_management.ModelManagement' '.post'
                 ) as post_models:
                     list_models.return_value = copy.deepcopy(MODELS)
                     get_model.side_effect = copy.deepcopy(MODELS)
@@ -48,81 +41,82 @@
                     with pytest.raises(ValueError):
                         # Function call missing both models and project arguments
                         _ = mm.create_performance_definition(
-                            library_name="TestLibrary", table_prefix="TestData"
+                            library_name='TestLibrary',
+                            table_prefix='TestData'
                         )
 
                     with pytest.raises(ValueError):
                         # Project missing all required properties & specified by model
                         get_project.return_value = copy.deepcopy(PROJECT)
                         _ = mm.create_performance_definition(
-                            models=["model1", "model2"],
-                            library_name="TestLibrary",
-                            table_prefix="TestData",
+                            models=['model1', 'model2'],
+                            library_name='TestLibrary',
+                            table_prefix='TestData'
                         )
 
                     with pytest.raises(ValueError):
                         # Project missing all required properties & specified by project
                         get_model.reset_mock(side_effect=True)
                         _ = mm.create_performance_definition(
-                            project="project",
-                            library_name="TestLibrary",
-                            table_prefix="TestData",
+                            project='project',
+                            library_name='TestLibrary',
+                            table_prefix='TestData'
                         )
 
                     with pytest.raises(ValueError):
                         # Project missing some required properties
                         get_model.reset_mock(side_effect=True)
                         get_project.return_value = copy.deepcopy(PROJECT)
-                        get_project.return_value["targetVariable"] = "target"
-                        _ = mm.create_performance_definition(
-                            models=["model1", "model2"],
-                            library_name="TestLibrary",
-                            table_prefix="TestData",
+                        get_project.return_value['targetVariable'] = 'target'
+                        _ = mm.create_performance_definition(
+                            models=['model1', 'model2'],
+                            library_name='TestLibrary',
+                            table_prefix='TestData'
                         )
 
                     with pytest.raises(ValueError):
                         # Project missing some required properties
                         get_model.reset_mock()
                         get_project.return_value = copy.deepcopy(PROJECT)
-                        get_project.return_value["targetLevel"] = "interval"
-                        _ = mm.create_performance_definition(
-                            models=["model1", "model2"],
-                            library_name="TestLibrary",
-                            table_prefix="TestData",
+                        get_project.return_value['targetLevel'] = 'interval'
+                        _ = mm.create_performance_definition(
+                            models=['model1', 'model2'],
+                            library_name='TestLibrary',
+                            table_prefix='TestData'
                         )
 
                     with pytest.raises(ValueError):
                         # Project missing some required properties
                         get_model.reset_mock()
                         get_project.return_value = copy.deepcopy(PROJECT)
-                        get_project.return_value["function"] = "classification"
-                        _ = mm.create_performance_definition(
-                            models=["model1", "model2"],
-                            library_name="TestLibrary",
-                            table_prefix="TestData",
+                        get_project.return_value['function'] = 'classification'
+                        _ = mm.create_performance_definition(
+                            models=['model1', 'model2'],
+                            library_name='TestLibrary',
+                            table_prefix='TestData'
                         )
 
                     with pytest.raises(ValueError):
                         # Project missing some required properties
                         get_model.reset_mock()
                         get_project.return_value = copy.deepcopy(PROJECT)
-                        get_project.return_value["function"] = "prediction"
-                        _ = mm.create_performance_definition(
-                            models=["model1", "model2"],
-                            library_name="TestLibrary",
-                            table_prefix="TestData",
+                        get_project.return_value['function'] = 'prediction'
+                        _ = mm.create_performance_definition(
+                            models=['model1', 'model2'],
+                            library_name='TestLibrary',
+                            table_prefix='TestData'
                         )
 
                     get_project.return_value = copy.deepcopy(PROJECT)
-                    get_project.return_value["targetVariable"] = "target"
-                    get_project.return_value["targetLevel"] = "interval"
-                    get_project.return_value["predictionVariable"] = "predicted"
-                    get_project.return_value["function"] = "prediction"
+                    get_project.return_value['targetVariable'] = 'target'
+                    get_project.return_value['targetLevel'] = 'interval'
+                    get_project.return_value['predictionVariable'] = 'predicted'
+                    get_project.return_value['function'] = 'prediction'
                     get_model.side_effect = copy.deepcopy(MODELS)
                     _ = mm.create_performance_definition(
-                        models=["model1", "model2"],
-                        library_name="TestLibrary",
-                        table_prefix="TestData",
+                        models=['model1', 'model2'],
+                        library_name='TestLibrary',
+                        table_prefix='TestData',
                         max_bins=3,
                         monitor_challenger=True,
                         monitor_champion=True,
@@ -131,32 +125,32 @@
                 assert post_models.call_count == 1
                 url, data = post_models.call_args
 
-                assert PROJECT["id"] == data["json"]["projectId"]
-                assert MODELS[0]["id"] in data["json"]["modelIds"]
-                assert MODELS[1]["id"] in data["json"]["modelIds"]
-                assert "TestLibrary" == data["json"]["dataLibrary"]
-                assert "TestData" == data["json"]["dataPrefix"]
-                assert "cas-shared-default" == data["json"]["casServerId"]
-                assert data["json"]["name"]
-                assert data["json"]["description"]
-                assert data["json"]["maxBins"] == 3
-                assert data["json"]["championMonitored"] is True
-                assert data["json"]["challengerMonitored"] is True
+                assert PROJECT['id'] == data['json']['projectId']
+                assert MODELS[0]['id'] in data['json']['modelIds']
+                assert MODELS[1]['id'] in data['json']['modelIds']
+                assert 'TestLibrary' == data['json']['dataLibrary']
+                assert 'TestData' == data['json']['dataPrefix']
+                assert 'cas-shared-default' == data['json']['casServerId']
+                assert data['json']['name']
+                assert data['json']['description']
+                assert data['json']['maxBins'] == 3
+                assert data['json']['championMonitored'] is True
+                assert data['json']['challengerMonitored'] is True
 
                 with mock.patch(
-                    "sasctl._services.model_management.ModelManagement" ".post"
+                    'sasctl._services.model_management.ModelManagement' '.post'
                 ) as post_project:
                     list_models.return_value = copy.deepcopy(MODELS)
                     get_project.return_value = copy.deepcopy(PROJECT)
-                    get_project.return_value["targetVariable"] = "target"
-                    get_project.return_value["targetLevel"] = "interval"
-                    get_project.return_value["predictionVariable"] = "predicted"
-                    get_project.return_value["function"] = "prediction"
+                    get_project.return_value['targetVariable'] = 'target'
+                    get_project.return_value['targetLevel'] = 'interval'
+                    get_project.return_value['predictionVariable'] = 'predicted'
+                    get_project.return_value['function'] = 'prediction'
                     get_model.side_effect = copy.deepcopy(MODELS)
                     _ = mm.create_performance_definition(
-                        project="project",
-                        library_name="TestLibrary",
-                        table_prefix="TestData",
+                        project='project',
+                        library_name='TestLibrary',
+                        table_prefix='TestData',
                         max_bins=3,
                         monitor_challenger=True,
                         monitor_champion=True,
@@ -165,46 +159,46 @@
                 assert post_project.call_count == 1
                 url, data = post_project.call_args
 
-                assert PROJECT["id"] == data["json"]["projectId"]
-                assert MODELS[0]["id"] in data["json"]["modelIds"]
-                assert MODELS[1]["id"] in data["json"]["modelIds"]
-                assert "TestLibrary" == data["json"]["dataLibrary"]
-                assert "TestData" == data["json"]["dataPrefix"]
-                assert "cas-shared-default" == data["json"]["casServerId"]
-                assert data["json"]["name"]
-                assert data["json"]["description"]
-                assert data["json"]["maxBins"] == 3
-                assert data["json"]["championMonitored"] is True
-                assert data["json"]["challengerMonitored"] is True
+                assert PROJECT['id'] == data['json']['projectId']
+                assert MODELS[0]['id'] in data['json']['modelIds']
+                assert MODELS[1]['id'] in data['json']['modelIds']
+                assert 'TestLibrary' == data['json']['dataLibrary']
+                assert 'TestData' == data['json']['dataPrefix']
+                assert 'cas-shared-default' == data['json']['casServerId']
+                assert data['json']['name']
+                assert data['json']['description']
+                assert data['json']['maxBins'] == 3
+                assert data['json']['championMonitored'] is True
+                assert data['json']['challengerMonitored'] is True
 
     def test_table_prefix_format():
         with pytest.raises(ValueError):
             # Underscores should not be allowed
-            _ = mm.create_performance_definition("model", "TestLibrary", "invalid_name")
+            _ = mm.create_performance_definition('model', 'TestLibrary', 'invalid_name')
 
 
 def test_execute_model_workflow_definition_invalidworkflow():
 
-    PROJECT = RestObj({"name": "Test Project", "id": "98765"})
+    PROJECT = RestObj({'name': 'Test Project', 'id': '98765'})
     WORKFLOWS = [
-        {"name": "Test W", "id": "12345"},
+        {'name': 'Test W', 'id': '12345'},
         {
-            "name": "TestW2",
-            "id": "98765",
-            "prompts": [
-                {"id": "98765", "variableName": "projectId", "variableType": "string"}
+            'name': 'TestW2',
+            'id': '98765',
+            'prompts': [
+                {'id': '98765', 'variableName': 'projectId', 'variableType': 'string'}
             ],
         },
     ]
 
     with mock.patch(
-        "sasctl._services.workflow.Workflow" ".list_enabled_definitions"
+        'sasctl._services.workflow.Workflow' '.list_enabled_definitions'
     ) as list_workflow_enableddefinitions:
         with mock.patch(
-            "sasctl._services.model_repository.ModelRepository" ".get_project"
+            'sasctl._services.model_repository.ModelRepository' '.get_project'
         ) as get_project:
             list_workflow_enableddefinitions.return_value = WORKFLOWS
             get_project.return_value = PROJECT
             with pytest.raises(ValueError):
                 # Project missing
-                _ = mm.execute_model_workflow_definition("TestLibrary", "badworkflow")+                _ = mm.execute_model_workflow_definition('TestLibrary', 'badworkflow')