--- conflicted
+++ resolved
@@ -15,78 +15,71 @@
 
 def test_create_model():
 
-    MODEL_NAME = "Test Model"
-    PROJECT_NAME = "Test Project"
-    PROJECT_ID = "12345"
-    USER = "username"
-
-<<<<<<< HEAD
-    with mock.patch("sasctl.core.Session._get_authorization_token"):
-        current_session("example.com", USER, "password")
-=======
+    MODEL_NAME = 'Test Model'
+    PROJECT_NAME = 'Test Project'
+    PROJECT_ID = '12345'
+    USER = 'username'
+
     with mock.patch('sasctl.core.Session._get_authorization_token'):
         current_session('example.com', USER, 'password')
->>>>>>> fecc61c4
 
     TARGET = {
-        "name": MODEL_NAME,
-        "projectId": PROJECT_ID,
-        "modeler": USER,
-        "description": "model description",
-        "function": "Classification",
-        "algorithm": "Dummy Algorithm",
-        "tool": "pytest",
-        "champion": True,
-        "role": "champion",
-        "immutable": True,
-        "retrainable": True,
-        "scoreCodeType": None,
-        "targetVariable": None,
-        "trainTable": None,
-        "classificationEventProbabilityVariableName": None,
-        "classificationTargetEventValue": None,
-        "location": None,
-        "properties": [
-            {"name": "custom1", "value": 123, "type": "numeric"},
-            {"name": "custom2", "value": "somevalue", "type": "string"},
+        'name': MODEL_NAME,
+        'projectId': PROJECT_ID,
+        'modeler': USER,
+        'description': 'model description',
+        'function': 'Classification',
+        'algorithm': 'Dummy Algorithm',
+        'tool': 'pytest',
+        'champion': True,
+        'role': 'champion',
+        'immutable': True,
+        'retrainable': True,
+        'scoreCodeType': None,
+        'targetVariable': None,
+        'trainTable': None,
+        'classificationEventProbabilityVariableName': None,
+        'classificationTargetEventValue': None,
+        'location': None,
+        'properties': [
+            {'name': 'custom1', 'value': 123, 'type': 'numeric'},
+            {'name': 'custom2', 'value': 'somevalue', 'type': 'string'},
             # {'name': 'customDate', 'value': 1672462800000, 'type': 'date'},
-            {"name": "customDateTime", "value": 1672481272000, "type": "dateTime"},
+            {'name': 'customDateTime', 'value': 1672481272000, 'type': 'dateTime'},
         ],
-        "inputVariables": [],
-        "outputVariables": [],
-        "version": 2,
+        'inputVariables': [],
+        'outputVariables': [],
+        'version': 2,
     }
 
     # Passed params should be set correctly
     target = copy.deepcopy(TARGET)
     with mock.patch(
-        "sasctl._services.model_repository.ModelRepository.get_project"
+        'sasctl._services.model_repository.ModelRepository.get_project'
     ) as get_project:
         with mock.patch(
-            "sasctl._services.model_repository.ModelRepository" ".get_model"
+            'sasctl._services.model_repository.ModelRepository' '.get_model'
         ) as get_model:
             with mock.patch(
-                "sasctl._services.model_repository.ModelRepository.post"
+                'sasctl._services.model_repository.ModelRepository.post'
             ) as post:
-                get_project.return_value = {"id": PROJECT_ID}
+                get_project.return_value = {'id': PROJECT_ID}
                 get_model.return_value = None
                 _ = mr.create_model(
                     MODEL_NAME,
                     PROJECT_NAME,
-                    description=target["description"],
-                    function=target["function"],
-                    algorithm=target["algorithm"],
-                    tool=target["tool"],
+                    description=target['description'],
+                    function=target['function'],
+                    algorithm=target['algorithm'],
+                    tool=target['tool'],
                     is_champion=True,
                     is_immutable=True,
                     is_retrainable=True,
                     properties=dict(
                         custom1=123,
-                        custom2="somevalue",
+                        custom2='somevalue',
                         # customDate=datetime.date(2022, 12, 31),
-                        customDateTime=datetime.datetime(
-                            2022, 12, 31, 10, 7, 52, tzinfo=datetime.timezone.utc
-                        ),
+                        customDateTime=datetime.datetime(2022, 12, 31, 10, 7, 52, tzinfo=datetime.timezone.utc),
                     ),
                 )
                 assert post.call_count == 1
@@ -94,63 +87,58 @@
 
             # dict isn't guaranteed to preserve order so k/v pairs of properties=dict()
             # may be returned in a different order
-            assert sorted(target["properties"], key=lambda d: d["name"]) == sorted(
-                data["json"]["properties"], key=lambda d: d["name"]
+            assert sorted(target['properties'], key=lambda d: d['name']) == sorted(
+                data['json']['properties'], key=lambda d: d['name']
             )
 
-            target.pop("properties")
-            data["json"].pop("properties")
-            assert target == data["json"]
+            target.pop('properties')
+            data['json'].pop('properties')
+            assert target == data['json']
 
     # Model dict w/ parameters already specified should be allowed
     # Explicit overrides should be respected.
     target = copy.deepcopy(TARGET)
     with mock.patch(
-        "sasctl._services.model_repository.ModelRepository.get_project"
+        'sasctl._services.model_repository.ModelRepository.get_project'
     ) as get_project:
         with mock.patch(
-            "sasctl._services.model_repository.ModelRepository" ".get_model"
+            'sasctl._services.model_repository.ModelRepository' '.get_model'
         ) as get_model:
             with mock.patch(
-                "sasctl._services.model_repository.ModelRepository.post"
+                'sasctl._services.model_repository.ModelRepository.post'
             ) as post:
-                get_project.return_value = {"id": PROJECT_ID}
+                get_project.return_value = {'id': PROJECT_ID}
                 get_model.return_value = None
                 _ = mr.create_model(
-                    copy.deepcopy(target), PROJECT_NAME, description="Updated Model"
+                    copy.deepcopy(target), PROJECT_NAME, description='Updated Model'
                 )
-            target["description"] = "Updated Model"
+            target['description'] = 'Updated Model'
             assert post.call_count == 1
             url, data = post.call_args
 
             # dicts don't preserve order so property order may not match
-            assert target["properties"] == data["json"]["properties"]
-            target.pop("properties")
-            data["json"].pop("properties")
-            assert target == data["json"]
+            assert target['properties'] == data['json']['properties']
+            target.pop('properties')
+            data['json'].pop('properties')
+            assert target == data['json']
 
 
 def test_copy_analytic_store():
     # Create a dummy session
-<<<<<<< HEAD
-    with mock.patch("sasctl.core.Session._get_authorization_token"):
-        current_session("example.com", "user", "password")
-=======
     with mock.patch('sasctl.core.Session._get_authorization_token'):
         current_session('example.com', 'user', 'password')
->>>>>>> fecc61c4
 
     MODEL_ID = 12345
     # Intercept calls to lookup the model & call the "copyAnalyticStore" link
     with mock.patch(
-        "sasctl._services.model_repository.ModelRepository" ".get_model"
+        'sasctl._services.model_repository.ModelRepository' '.get_model'
     ) as get_model:
         with mock.patch(
-            "sasctl._services.model_repository.ModelRepository" ".request_link"
+            'sasctl._services.model_repository.ModelRepository' '.request_link'
         ) as request_link:
 
             # Return a dummy Model with a static id
-            get_model.return_value = {"id": MODEL_ID}
+            get_model.return_value = {'id': MODEL_ID}
             mr.copy_analytic_store(MODEL_ID)
 
             # Should have been called once by default, and again to refresh
@@ -161,7 +149,7 @@
             args, _ = request_link.call_args
             obj, rel = args
             assert obj == get_model.return_value
-            assert rel == "copyAnalyticStore"
+            assert rel == 'copyAnalyticStore'
 
 
 def test_get_model_by_name():
@@ -170,80 +158,75 @@
     From https://github.com/sassoftware/python-sasctl/issues/92
     """
 
-    MODEL_NAME = "Test Model"
+    MODEL_NAME = 'Test Model'
 
     # Create a dummy session
-<<<<<<< HEAD
-    with mock.patch("sasctl.core.Session._get_authorization_token"):
-        current_session("example.com", "user", "password")
-=======
     with mock.patch('sasctl.core.Session._get_authorization_token'):
         current_session('example.com', 'user', 'password')
->>>>>>> fecc61c4
 
     mock_responses = [
         # First response is for list_items/list_models
-        [{"id": 12345, "name": MODEL_NAME}, {"id": 67890, "name": MODEL_NAME}],
+        [{'id': 12345, 'name': MODEL_NAME}, {'id': 67890, 'name': MODEL_NAME}],
         # Second response is mock GET for model details
-        {"id": 12345, "name": MODEL_NAME},
+        {'id': 12345, 'name': MODEL_NAME},
     ]
 
     with mock.patch(
-        "sasctl._services.model_repository.ModelRepository.request"
+        'sasctl._services.model_repository.ModelRepository.request'
     ) as request:
         request.side_effect = mock_responses
 
         with pytest.warns(Warning):
             result = mr.get_model(MODEL_NAME)
-    assert result["id"] == 12345
-    assert result["name"] == MODEL_NAME
+    assert result['id'] == 12345
+    assert result['name'] == MODEL_NAME
 
 
 def test_add_model_content():
 
     with mock.patch(
-        "sasctl._services.model_repository.ModelRepository.get_model",
-        return_value={"id": 123},
+        'sasctl._services.model_repository.ModelRepository.get_model',
+        return_value={'id': 123},
     ):
         with mock.patch(
-            "sasctl._services.model_repository.ModelRepository.post"
+            'sasctl._services.model_repository.ModelRepository.post'
         ) as post:
-            text_data = "Test text file contents"
+            text_data = 'Test text file contents'
 
             # Basic upload of text data
-            mr.add_model_content(None, text_data, "test.txt")
-            assert post.call_args[1]["files"] == {
-                "files": ("test.txt", text_data, "multipart/form-data")
+            mr.add_model_content(None, text_data, 'test.txt')
+            assert post.call_args[1]['files'] == {
+                'files': ('test.txt', text_data, 'multipart/form-data')
             }
 
             # Upload of text data with content type
             mr.add_model_content(
-                None, text_data, "test.txt", content_type="application/text"
+                None, text_data, 'test.txt', content_type='application/text'
             )
-            assert post.call_args[1]["files"] == {
-                "files": ("test.txt", text_data, "application/text")
+            assert post.call_args[1]['files'] == {
+                'files': ('test.txt', text_data, 'application/text')
             }
 
             # Upload of dict data without content type
             import json
 
-            dict_data = {"data": text_data}
-            mr.add_model_content(None, dict_data, "dict.json")
-            assert post.call_args[1]["files"] == {
-                "files": ("dict.json", json.dumps(dict_data), "multipart/form-data")
+            dict_data = {'data': text_data}
+            mr.add_model_content(None, dict_data, 'dict.json')
+            assert post.call_args[1]['files'] == {
+                'files': ('dict.json', json.dumps(dict_data), 'multipart/form-data')
             }
 
             # Upload of binary data should include content type
-            binary_data = "Test binary file contents".encode()
-            mr.add_model_content(None, binary_data, "test.pkl")
-            assert post.call_args[1]["files"] == {
-                "files": ("test.pkl", binary_data, "application/octet-stream")
+            binary_data = 'Test binary file contents'.encode()
+            mr.add_model_content(None, binary_data, 'test.pkl')
+            assert post.call_args[1]['files'] == {
+                'files': ('test.pkl', binary_data, 'application/octet-stream')
             }
 
             # Should be able to customize content type
             mr.add_model_content(
-                None, binary_data, "test.pkl", content_type="application/image"
+                None, binary_data, 'test.pkl', content_type='application/image'
             )
-            assert post.call_args[1]["files"] == {
-                "files": ("test.pkl", binary_data, "application/image")
+            assert post.call_args[1]['files'] == {
+                'files': ('test.pkl', binary_data, 'application/image')
             }