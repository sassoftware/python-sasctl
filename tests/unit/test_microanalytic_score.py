#!/usr/bin/env python
# encoding: utf-8
#
# Copyright © 2019, SAS Institute Inc., Cary, NC, USA.  All Rights Reserved.
# SPDX-License-Identifier: Apache-2.0

import pytest
from unittest import mock

from sasctl.services import microanalytic_score as mas

from sasctl import current_session
from sasctl.core import RestObj


<<<<<<< HEAD
with mock.patch("sasctl.core.Session._get_authorization_token"):
    current_session("example.com", "username", "password")
=======
with mock.patch('sasctl.core.Session._get_authorization_token'):
    current_session('example.com', 'username', 'password')
>>>>>>> fecc61c4


def test_create_python_module():
    with mock.patch("sasctl.services.microanalytic_score.post") as post:
        with pytest.raises(ValueError):
            mas.create_module()  # Source code is required

    with mock.patch("sasctl.services.microanalytic_score.post") as post:
        source = "\n".join(
            (
                "def testMethod(var1, var2):",
                "    'Output: out1, out2'",
                "    out1 = var1 + 5",
                "    out2 = var2.upper()",
                "    return out1, out2",
            )
        )
        mas.create_module(source=source)

        assert post.call_count == 1
        json = post.call_args[1].get("json", {})
        assert "text/x-python" == json["type"]
        assert "public" == json["scope"]


def test_delete_module(caplog):
    import logging

    caplog.set_level(logging.INFO, "sasctl._services.service")

    # Delete should succeed even if object couldn't be found on server
    with mock.patch(
        "sasctl._services.microanalytic_score.MicroAnalyticScore" ".get"
    ) as get:
        get.return_value = None

        assert mas.delete_module("spam") is None
        assert any("Object 'spam' not found" in m for m in caplog.messages)


def test_define_steps():

    # Mock module to be returned
    module = RestObj(
        name="unittestmodule", id="unittestmodule", stepIds=["step1", "step2"]
    )

    # Mock module step with no inputs
    step1 = RestObj(id="post")

    # Mock module step with multiple inputs
    step2 = RestObj(
        {
            "id": "score",
            "inputs": [
                {"name": "age", "type": "decimal", "dim": 0, "size": 0},
                {"name": "b", "type": "decimal", "dim": 0, "size": 0},
                {"name": "chas", "type": "decimal", "dim": 0, "size": 0},
                {"name": "crim", "type": "decimal", "dim": 0, "size": 0},
                {"name": "dis", "type": "decimal", "dim": 0, "size": 0},
                {"name": "indus", "type": "decimal", "dim": 0, "size": 0},
                {"name": "lstat", "type": "decimal", "dim": 0, "size": 0},
                {"name": "nox", "type": "decimal", "dim": 0, "size": 0},
                {"name": "ptratio", "type": "decimal", "dim": 0, "size": 0},
                {"name": "rad", "type": "decimal", "dim": 0, "size": 0},
                {"name": "rm", "type": "decimal", "dim": 0, "size": 0},
                {"name": "tax", "type": "decimal", "dim": 0, "size": 0},
                {"name": "zn", "type": "decimal", "dim": 0, "size": 0},
            ],
            "outputs": [
                {"name": "em_prediction", "type": "decimal", "dim": 0, "size": 0},
                {"name": "p_price", "type": "decimal", "dim": 0, "size": 0},
                {"name": "_warn_", "type": "string", "dim": 0, "size": 4},
            ],
        }
    )

    with mock.patch(
        "sasctl._services.microanalytic_score.MicroAnalyticScore.get_module"
    ) as get_module:
        with mock.patch(
            "sasctl._services.microanalytic_score.MicroAnalyticScore" ".get_module_step"
        ) as get_step:
            get_module.return_value = module
            get_step.side_effect = [step1, step2]
            result = mas.define_steps(None)

    for step in get_step.side_effect:
        assert hasattr(result, step.id)


def test_define_steps_invalid_name():
    """Verify that invalid characters are stripped."""

    # Mock module to be returned
    # From bug reported by Paata
    module = RestObj(
        {
            "createdBy": "paata",
            "creationTimeStamp": "2020-03-02T15:37:57.811Z",
            "id": "petshop_model_xgb_new",
            "language": "ds2",
            "links": [
                {
                    "href": "/microanalyticScore/modules",
                    "itemType": "application/vnd.sas.microanalytic.module",
                    "method": "GET",
                    "rel": "up",
                    "type": "application/vnd.sas.collection",
                    "uri": "/microanalyticScore/modules",
                },
                {
                    "href": "/microanalyticScore/modules/petshop_model_xgb_new",
                    "method": "GET",
                    "rel": "self",
                    "type": "application/vnd.sas.microanalytic.module",
                    "uri": "/microanalyticScore/modules/petshop_model_xgb_new",
                },
                {
                    "href": "/microanalyticScore/modules/petshop_model_xgb_new/source",
                    "method": "GET",
                    "rel": "source",
                    "type": "application/vnd.sas.microanalytic.module.source",
                    "uri": "/microanalyticScore/modules/petshop_model_xgb_new/source",
                },
                {
                    "href": "/microanalyticScore/modules/petshop_model_xgb_new/steps",
                    "itemType": "application/vnd.sas.microanalytic.module.step",
                    "method": "GET",
                    "rel": "steps",
                    "type": "application/vnd.sas.collection",
                    "uri": "/microanalyticScore/modules/petshop_model_xgb_new/steps",
                },
                {
                    "href": "/microanalyticScore/modules/petshop_model_xgb_new/submodules",
                    "itemType": "application/vnd.sas.microanalytic.submodule",
                    "method": "GET",
                    "rel": "submodules",
                    "type": "application/vnd.sas.collection",
                    "uri": "/microanalyticScore/modules/petshop_model_xgb_new/submodules",
                },
                {
                    "href": "/microanalyticScore/modules/petshop_model_xgb_new",
                    "method": "PUT",
                    "rel": "update",
                    "responseType": "application/vnd.sas.microanalytic.module",
                    "type": "application/vnd.sas.microanalytic.module",
                    "uri": "/microanalyticScore/modules/petshop_model_xgb_new",
                },
                {
                    "href": "/microanalyticScore/modules/petshop_model_xgb_new",
                    "method": "DELETE",
                    "rel": "delete",
                    "uri": "/microanalyticScore/modules/petshop_model_xgb_new",
                },
            ],
            "modifiedBy": "paata",
            "modifiedTimeStamp": "2020-03-02T15:57:10.008Z",
            "name": '"petshop_model_XGB_new"',
            "properties": [
                {
                    "name": "sourceURI",
                    "value": "http://modelmanager/modelRepository/models/72facedf-8e36-418e-8145-1398686b997a",
                }
            ],
            "revision": 0,
            "scope": "public",
            "stepIds": ["score"],
            "version": 2,
            "warnings": [],
        }
    )

    # Mock module step with multiple inputs
    step2 = RestObj(
        {
            "id": "score",
            "inputs": [
                {"name": "age", "type": "decimal", "dim": 0, "size": 0},
                {"name": "b", "type": "decimal", "dim": 0, "size": 0},
                {"name": "chas", "type": "decimal", "dim": 0, "size": 0},
                {"name": "crim", "type": "decimal", "dim": 0, "size": 0},
                {"name": "dis", "type": "decimal", "dim": 0, "size": 0},
                {"name": "indus", "type": "decimal", "dim": 0, "size": 0},
                {"name": "lstat", "type": "decimal", "dim": 0, "size": 0},
                {"name": "nox", "type": "decimal", "dim": 0, "size": 0},
                {"name": "ptratio", "type": "decimal", "dim": 0, "size": 0},
                {"name": "rad", "type": "decimal", "dim": 0, "size": 0},
                {"name": "rm", "type": "decimal", "dim": 0, "size": 0},
                {"name": "tax", "type": "decimal", "dim": 0, "size": 0},
                {"name": "zn", "type": "decimal", "dim": 0, "size": 0},
            ],
            "outputs": [
                {"name": "em_prediction", "type": "decimal", "dim": 0, "size": 0},
                {"name": "p_price", "type": "decimal", "dim": 0, "size": 0},
                {"name": "_warn_", "type": "string", "dim": 0, "size": 4},
            ],
        }
    )

    with mock.patch(
        "sasctl._services.microanalytic_score.MicroAnalyticScore.get_module"
    ) as get_module:
        with mock.patch(
            "sasctl._services.microanalytic_score.MicroAnalyticScore" ".get_module_step"
        ) as get_step:
            get_module.return_value = module
            get_step.side_effect = [step2]
            result = mas.define_steps(None)

    for step in get_step.side_effect:
        assert hasattr(result, step.id)<|MERGE_RESOLUTION|>--- conflicted
+++ resolved
@@ -13,22 +13,17 @@
 from sasctl.core import RestObj
 
 
-<<<<<<< HEAD
-with mock.patch("sasctl.core.Session._get_authorization_token"):
-    current_session("example.com", "username", "password")
-=======
 with mock.patch('sasctl.core.Session._get_authorization_token'):
     current_session('example.com', 'username', 'password')
->>>>>>> fecc61c4
 
 
 def test_create_python_module():
-    with mock.patch("sasctl.services.microanalytic_score.post") as post:
+    with mock.patch('sasctl.services.microanalytic_score.post') as post:
         with pytest.raises(ValueError):
             mas.create_module()  # Source code is required
 
-    with mock.patch("sasctl.services.microanalytic_score.post") as post:
-        source = "\n".join(
+    with mock.patch('sasctl.services.microanalytic_score.post') as post:
+        source = '\n'.join(
             (
                 "def testMethod(var1, var2):",
                 "    'Output: out1, out2'",
@@ -40,23 +35,23 @@
         mas.create_module(source=source)
 
         assert post.call_count == 1
-        json = post.call_args[1].get("json", {})
-        assert "text/x-python" == json["type"]
-        assert "public" == json["scope"]
+        json = post.call_args[1].get('json', {})
+        assert 'text/x-python' == json['type']
+        assert 'public' == json['scope']
 
 
 def test_delete_module(caplog):
     import logging
 
-    caplog.set_level(logging.INFO, "sasctl._services.service")
+    caplog.set_level(logging.INFO, 'sasctl._services.service')
 
     # Delete should succeed even if object couldn't be found on server
     with mock.patch(
-        "sasctl._services.microanalytic_score.MicroAnalyticScore" ".get"
+        'sasctl._services.microanalytic_score.MicroAnalyticScore' '.get'
     ) as get:
         get.return_value = None
 
-        assert mas.delete_module("spam") is None
+        assert mas.delete_module('spam') is None
         assert any("Object 'spam' not found" in m for m in caplog.messages)
 
 
@@ -64,11 +59,11 @@
 
     # Mock module to be returned
     module = RestObj(
-        name="unittestmodule", id="unittestmodule", stepIds=["step1", "step2"]
+        name='unittestmodule', id='unittestmodule', stepIds=['step1', 'step2']
     )
 
     # Mock module step with no inputs
-    step1 = RestObj(id="post")
+    step1 = RestObj(id='post')
 
     # Mock module step with multiple inputs
     step2 = RestObj(
@@ -98,10 +93,10 @@
     )
 
     with mock.patch(
-        "sasctl._services.microanalytic_score.MicroAnalyticScore.get_module"
+        'sasctl._services.microanalytic_score.MicroAnalyticScore.get_module'
     ) as get_module:
         with mock.patch(
-            "sasctl._services.microanalytic_score.MicroAnalyticScore" ".get_module_step"
+            'sasctl._services.microanalytic_score.MicroAnalyticScore' '.get_module_step'
         ) as get_step:
             get_module.return_value = module
             get_step.side_effect = [step1, step2]
@@ -118,78 +113,78 @@
     # From bug reported by Paata
     module = RestObj(
         {
-            "createdBy": "paata",
-            "creationTimeStamp": "2020-03-02T15:37:57.811Z",
-            "id": "petshop_model_xgb_new",
-            "language": "ds2",
-            "links": [
-                {
-                    "href": "/microanalyticScore/modules",
-                    "itemType": "application/vnd.sas.microanalytic.module",
-                    "method": "GET",
-                    "rel": "up",
-                    "type": "application/vnd.sas.collection",
-                    "uri": "/microanalyticScore/modules",
-                },
-                {
-                    "href": "/microanalyticScore/modules/petshop_model_xgb_new",
-                    "method": "GET",
-                    "rel": "self",
-                    "type": "application/vnd.sas.microanalytic.module",
-                    "uri": "/microanalyticScore/modules/petshop_model_xgb_new",
-                },
-                {
-                    "href": "/microanalyticScore/modules/petshop_model_xgb_new/source",
-                    "method": "GET",
-                    "rel": "source",
-                    "type": "application/vnd.sas.microanalytic.module.source",
-                    "uri": "/microanalyticScore/modules/petshop_model_xgb_new/source",
-                },
-                {
-                    "href": "/microanalyticScore/modules/petshop_model_xgb_new/steps",
-                    "itemType": "application/vnd.sas.microanalytic.module.step",
-                    "method": "GET",
-                    "rel": "steps",
-                    "type": "application/vnd.sas.collection",
-                    "uri": "/microanalyticScore/modules/petshop_model_xgb_new/steps",
-                },
-                {
-                    "href": "/microanalyticScore/modules/petshop_model_xgb_new/submodules",
-                    "itemType": "application/vnd.sas.microanalytic.submodule",
-                    "method": "GET",
-                    "rel": "submodules",
-                    "type": "application/vnd.sas.collection",
-                    "uri": "/microanalyticScore/modules/petshop_model_xgb_new/submodules",
-                },
-                {
-                    "href": "/microanalyticScore/modules/petshop_model_xgb_new",
-                    "method": "PUT",
-                    "rel": "update",
-                    "responseType": "application/vnd.sas.microanalytic.module",
-                    "type": "application/vnd.sas.microanalytic.module",
-                    "uri": "/microanalyticScore/modules/petshop_model_xgb_new",
-                },
-                {
-                    "href": "/microanalyticScore/modules/petshop_model_xgb_new",
-                    "method": "DELETE",
-                    "rel": "delete",
-                    "uri": "/microanalyticScore/modules/petshop_model_xgb_new",
-                },
-            ],
-            "modifiedBy": "paata",
-            "modifiedTimeStamp": "2020-03-02T15:57:10.008Z",
-            "name": '"petshop_model_XGB_new"',
-            "properties": [
-                {
-                    "name": "sourceURI",
-                    "value": "http://modelmanager/modelRepository/models/72facedf-8e36-418e-8145-1398686b997a",
+            'createdBy': 'paata',
+            'creationTimeStamp': '2020-03-02T15:37:57.811Z',
+            'id': 'petshop_model_xgb_new',
+            'language': 'ds2',
+            'links': [
+                {
+                    'href': '/microanalyticScore/modules',
+                    'itemType': 'application/vnd.sas.microanalytic.module',
+                    'method': 'GET',
+                    'rel': 'up',
+                    'type': 'application/vnd.sas.collection',
+                    'uri': '/microanalyticScore/modules',
+                },
+                {
+                    'href': '/microanalyticScore/modules/petshop_model_xgb_new',
+                    'method': 'GET',
+                    'rel': 'self',
+                    'type': 'application/vnd.sas.microanalytic.module',
+                    'uri': '/microanalyticScore/modules/petshop_model_xgb_new',
+                },
+                {
+                    'href': '/microanalyticScore/modules/petshop_model_xgb_new/source',
+                    'method': 'GET',
+                    'rel': 'source',
+                    'type': 'application/vnd.sas.microanalytic.module.source',
+                    'uri': '/microanalyticScore/modules/petshop_model_xgb_new/source',
+                },
+                {
+                    'href': '/microanalyticScore/modules/petshop_model_xgb_new/steps',
+                    'itemType': 'application/vnd.sas.microanalytic.module.step',
+                    'method': 'GET',
+                    'rel': 'steps',
+                    'type': 'application/vnd.sas.collection',
+                    'uri': '/microanalyticScore/modules/petshop_model_xgb_new/steps',
+                },
+                {
+                    'href': '/microanalyticScore/modules/petshop_model_xgb_new/submodules',
+                    'itemType': 'application/vnd.sas.microanalytic.submodule',
+                    'method': 'GET',
+                    'rel': 'submodules',
+                    'type': 'application/vnd.sas.collection',
+                    'uri': '/microanalyticScore/modules/petshop_model_xgb_new/submodules',
+                },
+                {
+                    'href': '/microanalyticScore/modules/petshop_model_xgb_new',
+                    'method': 'PUT',
+                    'rel': 'update',
+                    'responseType': 'application/vnd.sas.microanalytic.module',
+                    'type': 'application/vnd.sas.microanalytic.module',
+                    'uri': '/microanalyticScore/modules/petshop_model_xgb_new',
+                },
+                {
+                    'href': '/microanalyticScore/modules/petshop_model_xgb_new',
+                    'method': 'DELETE',
+                    'rel': 'delete',
+                    'uri': '/microanalyticScore/modules/petshop_model_xgb_new',
+                },
+            ],
+            'modifiedBy': 'paata',
+            'modifiedTimeStamp': '2020-03-02T15:57:10.008Z',
+            'name': '"petshop_model_XGB_new"',
+            'properties': [
+                {
+                    'name': 'sourceURI',
+                    'value': 'http://modelmanager/modelRepository/models/72facedf-8e36-418e-8145-1398686b997a',
                 }
             ],
-            "revision": 0,
-            "scope": "public",
-            "stepIds": ["score"],
-            "version": 2,
-            "warnings": [],
+            'revision': 0,
+            'scope': 'public',
+            'stepIds': ['score'],
+            'version': 2,
+            'warnings': [],
         }
     )
 
@@ -221,10 +216,10 @@
     )
 
     with mock.patch(
-        "sasctl._services.microanalytic_score.MicroAnalyticScore.get_module"
+        'sasctl._services.microanalytic_score.MicroAnalyticScore.get_module'
     ) as get_module:
         with mock.patch(
-            "sasctl._services.microanalytic_score.MicroAnalyticScore" ".get_module_step"
+            'sasctl._services.microanalytic_score.MicroAnalyticScore' '.get_module_step'
         ) as get_step:
             get_module.return_value = module
             get_step.side_effect = [step2]
