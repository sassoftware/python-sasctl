--- conflicted
+++ resolved
@@ -17,22 +17,6 @@
     """Ensure domains in the format http(s)://hostname.com are handled."""
 
     # Initial session should automatically become the default
-<<<<<<< HEAD
-    with mock.patch("sasctl.core.Session._get_authorization_token"):
-        s = Session("http://example.com", "user", "password")
-    assert s.hostname == "example.com"
-    assert s._settings["protocol"] == "http"
-
-    with mock.patch("sasctl.core.Session._get_authorization_token"):
-        s = Session("http://example.com", "user", "password", protocol="https")
-    assert s.hostname == "example.com"
-    assert s._settings["protocol"] == "https"
-
-    with mock.patch("sasctl.core.Session._get_authorization_token"):
-        s = Session("https://example.com", "user", "password", protocol="http")
-    assert s.hostname == "example.com"
-    assert s._settings["protocol"] == "http"
-=======
     with mock.patch('sasctl.core.Session._get_authorization_token'):
         s = Session('http://example.com', 'user', 'password')
     assert s.hostname == 'example.com'
@@ -47,82 +31,61 @@
         s = Session('https://example.com', 'user', 'password', protocol='http')
     assert s.hostname == 'example.com'
     assert s._settings['protocol'] == 'http'
->>>>>>> fecc61c4
 
 
 def test_from_authinfo(tmpdir_factory):
-    filename = str(tmpdir_factory.mktemp("tmp").join("authinfo"))
-
-    HOSTNAME = "example.com"
-    USERNAME = "BlackKnight"
-    PASSWORD = "iaminvincible!"
-
-    with open(filename, "w") as f:
-        f.write("machine %s login %s password %s" % (HOSTNAME, USERNAME, PASSWORD))
+    filename = str(tmpdir_factory.mktemp('tmp').join('authinfo'))
+
+    HOSTNAME = 'example.com'
+    USERNAME = 'BlackKnight'
+    PASSWORD = 'iaminvincible!'
+
+    with open(filename, 'w') as f:
+        f.write('machine %s login %s password %s' % (HOSTNAME, USERNAME, PASSWORD))
 
     # Get username & password from matching hostname
-<<<<<<< HEAD
-    with mock.patch("sasctl.core.Session._get_authorization_token"):
-        s = Session("http://example.com", authinfo=filename)
-=======
     with mock.patch('sasctl.core.Session._get_authorization_token'):
         s = Session('http://example.com', authinfo=filename)
->>>>>>> fecc61c4
     assert s.hostname == HOSTNAME
     assert s.username == USERNAME
-    assert s._settings["password"] == PASSWORD
-
-    with open(filename, "w") as f:
-        f.write("host %s user %s password %s" % (HOSTNAME, USERNAME, PASSWORD))
-
-<<<<<<< HEAD
-    with mock.patch("sasctl.core.Session._get_authorization_token"):
-        s = Session("http://example.com", authinfo=filename)
-=======
+    assert s._settings['password'] == PASSWORD
+
+    with open(filename, 'w') as f:
+        f.write('host %s user %s password %s' % (HOSTNAME, USERNAME, PASSWORD))
+
     with mock.patch('sasctl.core.Session._get_authorization_token'):
         s = Session('http://example.com', authinfo=filename)
->>>>>>> fecc61c4
     assert s.hostname == HOSTNAME
     assert s.username == USERNAME
-    assert s._settings["password"] == PASSWORD
-
-    with open(filename, "w") as f:
+    assert s._settings['password'] == PASSWORD
+
+    with open(filename, 'w') as f:
         f.write(
-            "host %s user %s password %s\n" % (HOSTNAME, "Arthur", "kingofthebrittons")
+            'host %s user %s password %s\n' % (HOSTNAME, 'Arthur', 'kingofthebrittons')
         )
-        f.write("host %s user %s password %s\n" % (HOSTNAME, USERNAME, PASSWORD))
-
-<<<<<<< HEAD
-    with mock.patch("sasctl.core.Session._get_authorization_token"):
-        s = Session("http://example.com", username=USERNAME, authinfo=filename)
-=======
+        f.write('host %s user %s password %s\n' % (HOSTNAME, USERNAME, PASSWORD))
+
     with mock.patch('sasctl.core.Session._get_authorization_token'):
         s = Session('http://example.com', username=USERNAME, authinfo=filename)
->>>>>>> fecc61c4
     assert s.hostname == HOSTNAME
     assert s.username == USERNAME
-    assert s._settings["password"] == PASSWORD
+    assert s._settings['password'] == PASSWORD
 
 
 def test_new_session(missing_packages):
-    HOST = "example.com"
-    USERNAME = "user"
-    PASSWORD = "password"
+    HOST = 'example.com'
+    USERNAME = 'user'
+    PASSWORD = 'password'
 
     # Ensure no dependency on swat required
-<<<<<<< HEAD
-    with missing_packages("swat"):
-        with mock.patch("sasctl.core.Session._get_authorization_token"):
-=======
     with missing_packages('swat'):
         with mock.patch('sasctl.core.Session._get_authorization_token'):
->>>>>>> fecc61c4
             s = Session(HOST, USERNAME, PASSWORD)
         assert USERNAME == s.username
         assert HOST == s.hostname
-        assert "https" == s._settings["protocol"]
-        assert USERNAME == s._settings["username"]
-        assert PASSWORD == s._settings["password"]
+        assert 'https' == s._settings['protocol']
+        assert USERNAME == s._settings['username']
+        assert PASSWORD == s._settings['password']
 
     # Tests don't reset global variables (_session) so explicitly cleanup
     current_session(None)
@@ -132,15 +95,6 @@
     assert current_session() is None
 
     # Initial session should automatically become the default
-<<<<<<< HEAD
-    with mock.patch("sasctl.core.Session._get_authorization_token"):
-        s = Session("example.com", "user", "password")
-    assert current_session() == s
-
-    # Subsequent sessions should become the current session
-    with mock.patch("sasctl.core.Session._get_authorization_token"):
-        s2 = Session("example.com", "user2", "password")
-=======
     with mock.patch('sasctl.core.Session._get_authorization_token'):
         s = Session('example.com', 'user', 'password')
     assert current_session() == s
@@ -148,20 +102,10 @@
     # Subsequent sessions should become the current session
     with mock.patch('sasctl.core.Session._get_authorization_token'):
         s2 = Session('example.com', 'user2', 'password')
->>>>>>> fecc61c4
     assert current_session() == s2
     assert current_session() != s
 
     # Explicitly set new current session
-<<<<<<< HEAD
-    with mock.patch("sasctl.core.Session._get_authorization_token"):
-        s3 = current_session("example.com", "user3", "password")
-    assert current_session() == s3
-
-    # Explicitly change current session
-    with mock.patch("sasctl.core.Session._get_authorization_token"):
-        s4 = Session("example.com", "user4", "password")
-=======
     with mock.patch('sasctl.core.Session._get_authorization_token'):
         s3 = current_session('example.com', 'user3', 'password')
     assert current_session() == s3
@@ -169,24 +113,17 @@
     # Explicitly change current session
     with mock.patch('sasctl.core.Session._get_authorization_token'):
         s4 = Session('example.com', 'user4', 'password')
->>>>>>> fecc61c4
     current_session(s4)
-    assert "user4" == current_session().username
-
-<<<<<<< HEAD
-    with mock.patch("sasctl.core.Session._get_authorization_token"):
-        with Session("example.com", "user5", "password") as s5:
-            with Session("example.com", "user6", "password") as s6:
-=======
+    assert 'user4' == current_session().username
+
     with mock.patch('sasctl.core.Session._get_authorization_token'):
         with Session('example.com', 'user5', 'password') as s5:
             with Session('example.com', 'user6', 'password') as s6:
->>>>>>> fecc61c4
                 assert current_session() == s6
                 assert current_session() != s5
-                assert current_session().username == "user6"
-            assert current_session().username == "user5"
-        assert current_session().username == "user4"
+                assert current_session().username == 'user6'
+            assert current_session().username == 'user5'
+        assert current_session().username == 'user4'
 
     # Cleanup
     current_session(None)
@@ -195,78 +132,74 @@
 def test_swat_connection_reuse():
     import base64
 
-    swat = pytest.importorskip("swat")
-
-    HOST = "example.com"
+    swat = pytest.importorskip('swat')
+
+    HOST = 'example.com'
     PORT = 8777
-    PROTOCOL = "https"
-    USERNAME = "username"
-    PASSWORD = "password"
+    PROTOCOL = 'https'
+    USERNAME = 'username'
+    PASSWORD = 'password'
 
     mock_cas = mock.Mock(spec=swat.CAS)
-    mock_cas._hostname = "casserver.com"
+    mock_cas._hostname = 'casserver.com'
     mock_cas._sw_connection = mock.Mock(
         spec=swat.cas.rest.connection.REST_CASConnection
     )
     mock_cas._sw_connection._auth = base64.b64encode(
-        (USERNAME + ":" + PASSWORD).encode()
+        (USERNAME + ':' + PASSWORD).encode()
     )
     mock_cas.get_action.return_value = lambda: swat.cas.results.CASResults(
         port=PORT,
         protocol=PROTOCOL,
-        restPrefix="/cas-shared-default-http",
+        restPrefix='/cas-shared-default-http',
         virtualHost=HOST,
     )
-<<<<<<< HEAD
-    with mock.patch("sasctl.core.Session._get_authorization_token"):
-=======
-    with mock.patch('sasctl.core.Session._get_authorization_token'):
->>>>>>> fecc61c4
+    with mock.patch('sasctl.core.Session._get_authorization_token'):
         with Session(mock_cas) as s:
             # Should reuse port # from SWAT connection
             # Should query CAS to find the HTTP connection _settings
-            assert HOST == s._settings["domain"]
-            assert PORT == s._settings["port"]
-            assert PROTOCOL == s._settings["protocol"]
-            assert USERNAME == s._settings["username"]
-            assert PASSWORD == s._settings["password"]
-            assert "{}://{}:{}/test".format(PROTOCOL, HOST, PORT) == s._build_url(
-                "/test"
+            assert HOST == s._settings['domain']
+            assert PORT == s._settings['port']
+            assert PROTOCOL == s._settings['protocol']
+            assert USERNAME == s._settings['username']
+            assert PASSWORD == s._settings['password']
+            assert '{}://{}:{}/test'.format(PROTOCOL, HOST, PORT) == s._build_url(
+                '/test'
             )
 
         with Session(
             HOST, username=USERNAME, password=PASSWORD, protocol=PROTOCOL, port=PORT
         ) as s:
-            assert HOST == s._settings["domain"]
-            assert PORT == s._settings["port"]
-            assert PROTOCOL == s._settings["protocol"]
-            assert USERNAME == s._settings["username"]
-            assert PASSWORD == s._settings["password"]
-            assert "{}://{}:{}/test".format(PROTOCOL, HOST, PORT) == s._build_url(
-                "/test"
+            assert HOST == s._settings['domain']
+            assert PORT == s._settings['port']
+            assert PROTOCOL == s._settings['protocol']
+            assert USERNAME == s._settings['username']
+            assert PASSWORD == s._settings['password']
+            assert '{}://{}:{}/test'.format(PROTOCOL, HOST, PORT) == s._build_url(
+                '/test'
             )
 
         with Session(
             HOST, username=USERNAME, password=PASSWORD, protocol=PROTOCOL
         ) as s:
-            assert HOST == s._settings["domain"]
-            assert s._settings["port"] is None  # Let Requests determine default port
-            assert PROTOCOL == s._settings["protocol"]
-            assert USERNAME == s._settings["username"]
-            assert PASSWORD == s._settings["password"]
-            assert "{}://{}/test".format(PROTOCOL, HOST) == s._build_url("/test")
+            assert HOST == s._settings['domain']
+            assert s._settings['port'] is None  # Let Requests determine default port
+            assert PROTOCOL == s._settings['protocol']
+            assert USERNAME == s._settings['username']
+            assert PASSWORD == s._settings['password']
+            assert '{}://{}/test'.format(PROTOCOL, HOST) == s._build_url('/test')
 
 
 def test_log_filtering(caplog):
-    caplog.set_level(logging.DEBUG, logger="sasctl.core.session")
-
-    HOST = "example.com"
-    USERNAME = "secretuser"
-    PASSWORD = "secretpassword"
-    ACCESS_TOKEN = "secretaccesstoken"
-    REFRESH_TOKEN = "secretrefreshtoken"
-    CLIENT_SECRET = "clientpassword"
-    CONSUL_TOKEN = "supersecretconsultoken!"
+    caplog.set_level(logging.DEBUG, logger='sasctl.core.session')
+
+    HOST = 'example.com'
+    USERNAME = 'secretuser'
+    PASSWORD = 'secretpassword'
+    ACCESS_TOKEN = 'secretaccesstoken'
+    REFRESH_TOKEN = 'secretrefreshtoken'
+    CLIENT_SECRET = 'clientpassword'
+    CONSUL_TOKEN = 'supersecretconsultoken!'
 
     sensitive_data = [
         PASSWORD,
@@ -276,32 +209,28 @@
         CONSUL_TOKEN,
     ]
 
-    with mock.patch("requests.Session.send") as mocked:
+    with mock.patch('requests.Session.send') as mocked:
         # Respond to every request with a response that contains sensitive data
         # Access token should also be used to set session.auth
         mocked.return_value.status_code = 200
         mocked.return_value.raise_for_status.return_value = None
         mocked.return_value.json.return_value = {
-            "access_token": ACCESS_TOKEN,
-            "refresh_token": REFRESH_TOKEN,
+            'access_token': ACCESS_TOKEN,
+            'refresh_token': REFRESH_TOKEN,
         }
-        mocked.return_value.url = "http://" + HOST
+        mocked.return_value.url = 'http://' + HOST
         mocked.return_value.headers = {}
         mocked.return_value.body = json.dumps(mocked.return_value.json.return_value)
         mocked.return_value._content = mocked.return_value.body
 
-<<<<<<< HEAD
-        with mock.patch("sasctl.core.Session._get_authorization_token"):
-=======
         with mock.patch('sasctl.core.Session._get_authorization_token'):
->>>>>>> fecc61c4
             with Session(HOST, USERNAME, PASSWORD) as s:
                 assert s.auth is not None
-                assert mocked.return_value == s.get("/fakeurl")
+                assert mocked.return_value == s.get('/fakeurl')
                 assert mocked.return_value == s.post(
-                    "/fakeurl",
-                    headers={"X-Consul-Token": CONSUL_TOKEN},
-                    json={"client_id": "TestClient", "client_secret": CLIENT_SECRET},
+                    '/fakeurl',
+                    headers={'X-Consul-Token': CONSUL_TOKEN},
+                    json={'client_id': 'TestClient', 'client_secret': CLIENT_SECRET},
                 )
 
                 # No sensitive information should be contained in the log records
@@ -316,39 +245,14 @@
     from sasctl.core import SSLContextAdapter
 
     # Cleanup any env vars currently set
-    if "CAS_CLIENT_SSL_CA_LIST" in os.environ:
-        del os.environ["CAS_CLIENT_SSL_CA_LIST"]
-    if "REQUESTS_CA_BUNDLE" in os.environ:
-        del os.environ["REQUESTS_CA_BUNDLE"]
-    if "SSLREQCERT" in os.environ:
-        del os.environ["SSLREQCERT"]
+    if 'CAS_CLIENT_SSL_CA_LIST' in os.environ:
+        del os.environ['CAS_CLIENT_SSL_CA_LIST']
+    if 'REQUESTS_CA_BUNDLE' in os.environ:
+        del os.environ['REQUESTS_CA_BUNDLE']
+    if 'SSLREQCERT' in os.environ:
+        del os.environ['SSLREQCERT']
 
     # Should default to SSLContextAdapter if no certificate paths are set
-<<<<<<< HEAD
-    with mock.patch(
-        "sasctl.core.Session._get_authorization_token", return_value="token"
-    ):
-        s = Session("hostname", "username", "password")
-    assert isinstance(s.get_adapter("https://"), SSLContextAdapter)
-
-    # If only the Requests env variable is set, it should be used
-    os.environ["REQUESTS_CA_BUNDLE"] = "path_for_requests"
-    with mock.patch(
-        "sasctl.core.Session._get_authorization_token", return_value="token"
-    ):
-        s = Session("hostname", "username", "password")
-    assert "CAS_CLIENT_SSL_CA_LIST" not in os.environ
-    assert not isinstance(s.get_adapter("https://"), SSLContextAdapter)
-
-    # If SWAT env variable is set, it should override the Requests variable
-    os.environ["CAS_CLIENT_SSL_CA_LIST"] = "path_for_swat"
-    with mock.patch(
-        "sasctl.core.Session._get_authorization_token", return_value="token"
-    ):
-        s = Session("hostname", "username", "password")
-    assert os.environ["CAS_CLIENT_SSL_CA_LIST"] == os.environ["REQUESTS_CA_BUNDLE"]
-    assert not isinstance(s.get_adapter("https://"), SSLContextAdapter)
-=======
     with mock.patch('sasctl.core.Session._get_authorization_token', return_value='token'):
         s = Session('hostname', 'username', 'password')
     assert isinstance(s.get_adapter('https://'), SSLContextAdapter)
@@ -366,108 +270,90 @@
         s = Session('hostname', 'username', 'password')
     assert os.environ['CAS_CLIENT_SSL_CA_LIST'] == os.environ['REQUESTS_CA_BUNDLE']
     assert not isinstance(s.get_adapter('https://'), SSLContextAdapter)
->>>>>>> fecc61c4
 
     # Cleanup
-    del os.environ["CAS_CLIENT_SSL_CA_LIST"]
-    del os.environ["REQUESTS_CA_BUNDLE"]
+    del os.environ['CAS_CLIENT_SSL_CA_LIST']
+    del os.environ['REQUESTS_CA_BUNDLE']
 
     # If SWAT env variable is set, it should override the Requests variable
-<<<<<<< HEAD
-    os.environ["SSLCALISTLOC"] = "path_for_swat"
-    with mock.patch(
-        "sasctl.core.Session._get_authorization_token", return_value="token"
-    ):
-        s = Session("hostname", "username", "password")
-    assert os.environ["SSLCALISTLOC"] == os.environ["REQUESTS_CA_BUNDLE"]
-    assert "CAS_CLIENT_SSL_CA_LIST" not in os.environ
-    assert not isinstance(s.get_adapter("https://"), SSLContextAdapter)
-=======
     os.environ['SSLCALISTLOC'] = 'path_for_swat'
     with mock.patch('sasctl.core.Session._get_authorization_token', return_value='token'):
         s = Session('hostname', 'username', 'password')
     assert os.environ['SSLCALISTLOC'] == os.environ['REQUESTS_CA_BUNDLE']
     assert 'CAS_CLIENT_SSL_CA_LIST' not in os.environ
     assert not isinstance(s.get_adapter('https://'), SSLContextAdapter)
->>>>>>> fecc61c4
 
     # Cleanup
-    del os.environ["SSLCALISTLOC"]
-    del os.environ["REQUESTS_CA_BUNDLE"]
+    del os.environ['SSLCALISTLOC']
+    del os.environ['REQUESTS_CA_BUNDLE']
 
 
 def test_verify_ssl(missing_packages):
     # Clear environment variables
-    os.environ.pop("SSLREQCERT", None)
-    os.environ.pop("REQUESTS_CA_BUNDLE", None)
-
-<<<<<<< HEAD
-    with mock.patch(
-        "sasctl.core.Session._get_authorization_token", return_value="token"
-    ):
-=======
-    with mock.patch('sasctl.core.Session._get_authorization_token', return_value='token'):
->>>>>>> fecc61c4
+    os.environ.pop('SSLREQCERT', None)
+    os.environ.pop('REQUESTS_CA_BUNDLE', None)
+
+    with mock.patch('sasctl.core.Session._get_authorization_token', return_value='token'):
         # Should verify SSL by default
-        s = Session("hostname", "username", "password")
+        s = Session('hostname', 'username', 'password')
         assert s.verify == True
 
         # Specify true with no issues
-        s = Session("hostname", "username", "password", verify_ssl=True)
+        s = Session('hostname', 'username', 'password', verify_ssl=True)
         assert s.verify == True
 
         # Explicitly disable SSL verification
-        s = Session("hostname", "username", "password", verify_ssl=False)
+        s = Session('hostname', 'username', 'password', verify_ssl=False)
         assert s.verify == False
 
         # Reuse SWAT env variable, if specified
-        os.environ["SSLREQCERT"] = "NO"
-        s = Session("hostname", "username", "password")
+        os.environ['SSLREQCERT'] = 'NO'
+        s = Session('hostname', 'username', 'password')
         assert s.verify == False
 
-        os.environ["SSLREQCERT"] = "no"
-        s = Session("hostname", "username", "password")
+        os.environ['SSLREQCERT'] = 'no'
+        s = Session('hostname', 'username', 'password')
         assert s.verify == False
 
-        os.environ["SSLREQCERT"] = "false"
-        s = Session("hostname", "username", "password")
+        os.environ['SSLREQCERT'] = 'false'
+        s = Session('hostname', 'username', 'password')
         assert s.verify == False
 
         # Explicit should take precedence over environment variables
-        s = Session("hostname", "username", "password", verify_ssl=True)
+        s = Session('hostname', 'username', 'password', verify_ssl=True)
         assert s.verify == True
 
-        with missing_packages("urllib3.util.ssl_"):
+        with missing_packages('urllib3.util.ssl_'):
             # IP Address validation should work even if urllib3 import fails
-            s = Session("127.0.0.1", "username", "password", verify_ssl=True)
+            s = Session('127.0.0.1', 'username', 'password', verify_ssl=True)
             assert s.verify == True
 
         # Clear environment variables
-        os.environ.pop("SSLREQCERT", None)
-        os.environ.pop("REQUESTS_CA_BUNDLE", None)
+        os.environ.pop('SSLREQCERT', None)
+        os.environ.pop('REQUESTS_CA_BUNDLE', None)
 
         # Ensure correct verify_ssl values are passed to requests module
-        with mock.patch("requests.Session.request") as req:
+        with mock.patch('requests.Session.request') as req:
             req.return_value.status_code = 200
-            s = Session("127.0.0.1", "username", "password")
-            s.get("/dummy")
+            s = Session('127.0.0.1', 'username', 'password')
+            s.get('/dummy')
             # Check value passed to verify= parameter
             assert req.call_args[0][13] == True
             assert s.verify == True
 
-        with mock.patch("requests.Session.request") as req:
+        with mock.patch('requests.Session.request') as req:
             req.return_value.status_code = 200
-            s = Session("127.0.0.1", "username", "password", verify_ssl=False)
-            s.get("/dummy")
+            s = Session('127.0.0.1', 'username', 'password', verify_ssl=False)
+            s.get('/dummy')
             # Check value passed to verify= parameter
             assert req.call_args[0][13] == False
             assert s.verify == False
 
-        with mock.patch("requests.Session.request") as req:
+        with mock.patch('requests.Session.request') as req:
             # Explicit verify_ssl= flag should take precedence over env vars
-            os.environ["REQUESTS_CA_BUNDLE"] = "dummy.crt"
-            s = Session("127.0.0.1", "username", "password", verify_ssl=False)
-            s.get("/dummy")
+            os.environ['REQUESTS_CA_BUNDLE'] = 'dummy.crt'
+            s = Session('127.0.0.1', 'username', 'password', verify_ssl=False)
+            s.get('/dummy')
             # Check value passed to verify= parameter
             assert req.call_args[0][13] == False
             assert s.verify == False
@@ -477,17 +363,11 @@
     import os
 
     # Remove any environment variables disabling SSL verification
-    _ = os.environ.pop("SSLREQCERT", None)
-
-<<<<<<< HEAD
-    with mock.patch(
-        "sasctl.core.Session._get_authorization_token", return_value="token"
-    ):
-=======
-    with mock.patch('sasctl.core.Session._get_authorization_token', return_value='token'):
->>>>>>> fecc61c4
-
-        s = Session("hostname", "username", "password")
+    _ = os.environ.pop('SSLREQCERT', None)
+
+    with mock.patch('sasctl.core.Session._get_authorization_token', return_value='token'):
+
+        s = Session('hostname', 'username', 'password')
 
         assert (
             str(s) == "Session(hostname='hostname', username='username', "
@@ -497,53 +377,49 @@
 
 def test_as_swat():
     """Verify correct parameters passed to CAS constructor."""
-    _ = pytest.importorskip("swat")
-
-    HOST = "example.com"
-    USERNAME = "username"
-    PASSWORD = "password"
-    AUTH_TOKEN = "token"
-
-<<<<<<< HEAD
-    with mock.patch("sasctl.core.Session._get_authorization_token"):
-=======
-    with mock.patch('sasctl.core.Session._get_authorization_token'):
->>>>>>> fecc61c4
+    _ = pytest.importorskip('swat')
+
+    HOST = 'example.com'
+    USERNAME = 'username'
+    PASSWORD = 'password'
+    AUTH_TOKEN = 'token'
+
+    with mock.patch('sasctl.core.Session._get_authorization_token'):
         with Session(HOST, USERNAME, PASSWORD) as s:
-            with mock.patch("swat.CAS") as CAS:
+            with mock.patch('swat.CAS') as CAS:
 
                 # Verify default username/password parameters were passed.
-                with mock.patch("swat.__version__", "1.6.1"):
+                with mock.patch('swat.__version__', '1.6.1'):
                     _ = s.as_swat()
                     CAS.assert_called_with(
-                        hostname="https://%s/cas-shared-default-http/" % HOST,
+                        hostname='https://%s/cas-shared-default-http/' % HOST,
                         username=USERNAME,
                         password=PASSWORD,
                     )
 
                 # Verify auth token is passed with new SWAT versions
-                with mock.patch("swat.__version__", "1.9"):
+                with mock.patch('swat.__version__', '1.9'):
                     s.auth.access_token = AUTH_TOKEN
                     _ = s.as_swat()
                     CAS.assert_called_with(
-                        hostname="https://%s/cas-shared-default-http/" % HOST,
+                        hostname='https://%s/cas-shared-default-http/' % HOST,
                         username=None,
                         password=AUTH_TOKEN,
                     )
 
                     # Verify connection to a non-default CAS instance
-                    SERVER_NAME = "my-cas-server"
+                    SERVER_NAME = 'my-cas-server'
                     _ = s.as_swat(SERVER_NAME)
                     CAS.assert_called_with(
-                        hostname="https://%s/%s-http/" % (HOST, SERVER_NAME),
+                        hostname='https://%s/%s-http/' % (HOST, SERVER_NAME),
                         username=None,
                         password=AUTH_TOKEN,
                     )
 
                     # Verify default parameters can be overridden
-                    _ = s.as_swat(username="testuser", password=None)
+                    _ = s.as_swat(username='testuser', password=None)
                     CAS.assert_called_with(
-                        hostname="https://%s/cas-shared-default-http/" % HOST,
-                        username="testuser",
+                        hostname='https://%s/cas-shared-default-http/' % HOST,
+                        username='testuser',
                         password=None,
                     )