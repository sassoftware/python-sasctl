--- conflicted
+++ resolved
@@ -12,10 +12,7 @@
 
 
 [tox]
-<<<<<<< HEAD
-=======
 requires = tox>=4
->>>>>>> 681d7ce7
 envlist = py{38,39,310,311}-tests-{clean,unit,integration}
 
 # Allow execution even if all Python versions are not present
@@ -34,19 +31,11 @@
 skip_install =
     clean: true
 
-<<<<<<< HEAD
-basepython =
-    py38: python3.8
-    py39: python3.9
-    py310: python3.10
-    py311: python3.11
-=======
 #basepython =
 #    py38: python3.8
 #    py39: python3.9
 #    py310: python3.10
 #    py311: python3.11
->>>>>>> 681d7ce7
 
 deps =
     clean: coverage
