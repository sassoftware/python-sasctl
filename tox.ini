--- conflicted
+++ resolved
@@ -12,15 +12,7 @@
 
 
 [tox]
-<<<<<<< HEAD
-envlist = py36-clean
-
-          py36-flake8
-
-          py{27,34,35,36,37,38,39}-tests
-=======
 envlist = py{27,34,35,36,37,38,39}-tests
->>>>>>> f18bf54c
 
 # Allow execution even if all Python versions are not present
 skip_missing_interpreters = {env:TOX_SKIP_MISSING_INTERPRETERS:True}
@@ -47,11 +39,7 @@
     py36: python3.6
     py37: python3.7
     py38: python3.8
-<<<<<<< HEAD
-    py39: python3.9
-=======
 ;    py39: python3.9
->>>>>>> f18bf54c
 
 deps =
     clean: coverage
